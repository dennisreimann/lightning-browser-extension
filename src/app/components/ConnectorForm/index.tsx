--- conflicted
+++ resolved
@@ -62,7 +62,7 @@
           {/*
               TODO: this can be simplified to always wrap the title in h1, without checking if it
                       is string or Trans component, so we centralize the styles of the h1 tag in
-                      just one place 
+                      just one place
           */}
           {typeof title === "string" ? (
             <h1 className="text-2xl font-bold dark:text-white">{title}</h1>
@@ -85,14 +85,6 @@
 
       <div className="mb-4 mt-8 md:my-8 flex flex-col-reverse justify-center gap-4 md:flex-row">
         <Button
-<<<<<<< HEAD
-          label={tCommon("actions.back")}
-          onClick={() => navigate(-1)}
-          className="max-sm:w-full"
-        />
-        <Button
-=======
->>>>>>> 48f41be8
           type="submit"
           label={submitLabel}
           loading={submitLoading}
