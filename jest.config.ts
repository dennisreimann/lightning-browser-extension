import { pathsToModuleNameMapper } from "ts-jest";

import { compilerOptions } from "./tsconfig.json";

module.exports = {
  verbose: true,
  transform: {
<<<<<<< HEAD
    "^.+\\.[t|j]sx?$": "babel-jest",
    "^.+\\.mjs?$": "babel-jest", // "dexie" needs this
=======
    "^.+\\.(t|j)sx?$": [
      "@swc/jest",
      {
        jsc: {
          transform: {
            react: {
              runtime: "automatic",
            },
          },
        },
      },
    ],
>>>>>>> 9ccd45b2
  },
  transformIgnorePatterns: ["node_modules/(?!(@runcitadel))/"],
  moduleNameMapper: pathsToModuleNameMapper(compilerOptions.paths, {
    prefix: "<rootDir>/",
  }),
  setupFiles: ["jest-webextension-mock", "fake-indexeddb/auto"],
  testEnvironment: "./jest.custom-test-environment.ts",
  setupFilesAfterEnv: ["./jest.setup.ts"],
  modulePathIgnorePatterns: ["<rootDir>/tests"],
};<|MERGE_RESOLUTION|>--- conflicted
+++ resolved
@@ -5,10 +5,18 @@
 module.exports = {
   verbose: true,
   transform: {
-<<<<<<< HEAD
-    "^.+\\.[t|j]sx?$": "babel-jest",
-    "^.+\\.mjs?$": "babel-jest", // "dexie" needs this
-=======
+    "^.+\\.mjs?$": [ // "dexie" needs this
+      "@swc/jest",
+      {
+        jsc: {
+          transform: {
+            react: {
+              runtime: "automatic",
+            },
+          },
+        },
+      },
+    ],
     "^.+\\.(t|j)sx?$": [
       "@swc/jest",
       {
@@ -21,7 +29,6 @@
         },
       },
     ],
->>>>>>> 9ccd45b2
   },
   transformIgnorePatterns: ["node_modules/(?!(@runcitadel))/"],
   moduleNameMapper: pathsToModuleNameMapper(compilerOptions.paths, {
