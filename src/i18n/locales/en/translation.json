--- conflicted
+++ resolved
@@ -398,11 +398,7 @@
           "private_key": {
             "title": "Manage your key",
             "subtitle": "Paste your private key or generate a new one. <0>Learn more »</0>",
-<<<<<<< HEAD
-            "backup": "⚠️ Don't forget to back up your private key! Not backing it up might result in loosing access to your Nostr identity.",
-=======
             "backup": "⚠️ Don't forget to back up your private key! Not backing up your key might result in loosing access.",
->>>>>>> d773d2a0
             "warning": "Please enter the name of the account to confirm the deletion of the private key:",
             "success": "Private key encrypted & saved successfully.",
             "failed_to_remove": "The entered account name didn't match, your old private has been restored.",
