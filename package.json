--- conflicted
+++ resolved
@@ -40,12 +40,8 @@
     "@noble/secp256k1": "^1.7.0",
     "@tailwindcss/forms": "^0.5.3",
     "@tailwindcss/line-clamp": "^0.4.2",
-<<<<<<< HEAD
     "@vespaiach/axios-fetch-adapter": "^0.3.0",
     "axios": "^0.27.2",
-=======
-    "axios": "^1.2.2",
->>>>>>> 1a71c1e5
     "bech32": "^2.0.0",
     "bolt11": "^1.4.0",
     "crypto-js": "^4.1.1",
