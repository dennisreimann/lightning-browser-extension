--- conflicted
+++ resolved
@@ -73,17 +73,10 @@
   }
 
   return (
-<<<<<<< HEAD
     <div className="relative pl-2 w-72 flex bg-gray-100 rounded-md dark:bg-surface-12dp">
-      <p className="flex items-center">
-        <WalletIcon className="-ml-1 w-8 h-8 opacity-50 dark:text-white" />
-      </p>
-=======
-    <div className="relative pl-2 flex bg-gray-100 rounded-md dark:bg-surface-12dp max-w-full">
       <div className="flex items-center">
         <Avvvatars value={authAccount?.name || ""} style={"shape"} />
       </div>
->>>>>>> c2adef37
 
       <div
         className={`flex-auto mx-2 py-1 overflow-hidden ${
@@ -142,11 +135,7 @@
                 {accountId === authAccount?.id && (
                   <span
                     data-testid="selected"
-<<<<<<< HEAD
                     className="ml-auto flex-shrink-0 w-3.5 h-3.5 rounded-full bg-orange-bitcoin flex justify-center items-center"
-=======
-                    className="ml-auto w-3.5 h-3.5 rounded-full bg-orange-bitcoin flex justify-center items-center shrink-0"
->>>>>>> c2adef37
                   >
                     <CheckIcon className="w-3 h-3 text-white" />
                   </span>
