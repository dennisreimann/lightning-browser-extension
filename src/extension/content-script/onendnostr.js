import browser from "webextension-polyfill";

import getOriginData from "./originData";
import shouldInject from "./shouldInject";

// Nostr calls that can be executed from the Nostr Provider.
// Update when new calls are added
const nostrCalls = [
  "nostr/getPublicKeyOrPrompt",
  "nostr/signEventOrPrompt",
  "nostr/signSchnorrOrPrompt",
  "nostr/getRelays",
  "nostr/enable",
  "nostr/encryptOrPrompt",
  "nostr/decryptOrPrompt",
];
// calls that can be executed when nostr is not enabled for the current content page
const disabledCalls = ["nostr/enable"];

let isEnabled = false; // store if nostr is enabled for this content page
let isRejected = false; // store if the nostr enable call failed. if so we do not prompt again
let callActive = false; // store if a nostr call is currently active. Used to prevent multiple calls in parallel

async function init() {
  const inject = await shouldInject();
  if (!inject) {
    return;
  }

  // message listener to listen to inpage nostr calls
  // those calls get passed on to the background script
  // (the inpage script can not do that directly, but only the inpage script can make nostr available to the page)
  window.addEventListener("message", (ev) => {
    // Only accept messages from the current window
    if (
      ev.source !== window ||
      ev.data.application !== "LBE" ||
      ev.data.scope !== "nostr"
    ) {
      return;
    }

    if (ev.data && !ev.data.response) {
      // if an enable call railed we ignore the request to prevent spamming the user with prompts
      if (isRejected) {
<<<<<<< HEAD
        console.error(
          "Enable had failed. Rejecting further Nostr calls until the next reload"
        );
=======
        postMessage(ev, {
          error:
            "window.nostr call cancelled (rejecting further window.nostr calls until the next reload)",
        });
>>>>>>> 3fc74699
        return;
      }

      // if a call is active we ignore the request
      if (callActive) {
        postMessage(ev, { error: "window.nostr call already executing" });
        return;
      }

      // limit the calls that can be made from window.nostr
      // only listed calls can be executed
      // if not enabled only enable can be called.
      const availableCalls = isEnabled ? nostrCalls : disabledCalls;
      if (!availableCalls.includes(ev.data.action)) {
        console.error("Function not available.");
        return;
      }

      const messageWithOrigin = {
        // every call call is scoped in `public`
        // this prevents websites from accessing internal actions
        action: `public/${ev.data.action}`,
        args: ev.data.args,
        application: "LBE",
        public: true, // indicate that this is a public call from the content script
        prompt: true,
        origin: getOriginData(),
      };

      const replyFunction = (response) => {
        callActive = false; // reset call is active

        if (ev.data.action === "nostr/enable") {
          isEnabled = response.data?.enabled;
          if (response.error) {
            console.error(response.error);
            console.info("Enable was rejected ignoring further nostr calls");
            isRejected = true;
          }
        }

        postMessage(ev, response);
      };

      callActive = true;
      return browser.runtime
        .sendMessage(messageWithOrigin)
        .then(replyFunction)
        .catch(replyFunction);
    }
  });
}

function postMessage(ev, response) {
  window.postMessage(
    {
      id: ev.data.id,
      application: "LBE",
      response: true,
      data: response,
      scope: "nostr",
    },
    "*"
  );
}

init();

export {};<|MERGE_RESOLUTION|>--- conflicted
+++ resolved
@@ -43,16 +43,10 @@
     if (ev.data && !ev.data.response) {
       // if an enable call railed we ignore the request to prevent spamming the user with prompts
       if (isRejected) {
-<<<<<<< HEAD
-        console.error(
-          "Enable had failed. Rejecting further Nostr calls until the next reload"
-        );
-=======
         postMessage(ev, {
           error:
             "window.nostr call cancelled (rejecting further window.nostr calls until the next reload)",
         });
->>>>>>> 3fc74699
         return;
       }
 
