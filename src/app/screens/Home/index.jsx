--- conflicted
+++ resolved
@@ -4,10 +4,6 @@
 import relativeTime from "dayjs/plugin/relativeTime";
 
 import utils from "../../../common/lib/utils";
-<<<<<<< HEAD
-import { getFiatFromSatoshi } from "../../../common/utils/helpers";
-=======
->>>>>>> 700a1245
 
 import Button from "../../components/Button";
 import TransactionsTable from "../../components/TransactionsTable";
@@ -203,11 +199,7 @@
   }
 
   render() {
-<<<<<<< HEAD
-    const { alias, allowance, balance, lnData } = this.state;
-=======
     const { allowance, lnData } = this.state;
->>>>>>> 700a1245
 
     return (
       <div>
