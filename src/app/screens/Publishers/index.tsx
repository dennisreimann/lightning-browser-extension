import Container from "@components/Container";
import PublishersTable from "@components/PublishersTable";
import { useState, useEffect } from "react";
import { useNavigate } from "react-router-dom";
import utils from "~/common/lib/utils";
import { Allowance, Publisher } from "~/types";

import websites from "./websites.json";

function Publishers() {
  const [publishers, setPublishers] = useState<Publisher[]>([]);
  const navigate = useNavigate();

<<<<<<< HEAD
  function navigateToPublisher(id: string | number) {
=======
  function navigateToPublisher(id: number) {
>>>>>>> 9ccd45b2
    navigate(`/publishers/${id}`);
  }

  async function fetchData() {
    try {
      const allowanceResponse = await utils.call<{
        allowances: Allowance[];
      }>("listAllowances");

      const allowances: Publisher[] = allowanceResponse.allowances.reduce<
        Publisher[]
      >((acc, allowance) => {
        if (
          !allowance?.id ||
          !allowance.enabled ||
          allowance.remainingBudget <= 0
        )
          return acc;

        const {
          id,
          host,
          imageURL,
          name,
          payments,
          paymentsAmount,
          paymentsCount,
          percentage,
          totalBudget,
          usedBudget,
        } = allowance;

        acc.push({
          id,
          host,
          imageURL,
          name,
          payments,
          paymentsAmount,
          paymentsCount,
          percentage,
          totalBudget,
          usedBudget,
          badge: {
            label: "ACTIVE",
            color: "green-bitcoin",
            textColor: "white",
          },
        });

        return acc;
      }, []);

      setPublishers(allowances);
    } catch (e) {
      console.error(e);
    }
  }

  useEffect(() => {
    fetchData();
  }, []);

  return (
    <Container>
      <h2 className="mt-12 mb-2 text-2xl font-bold dark:text-white">
        Your ⚡️ Websites
      </h2>
      <p className="mb-6 text-gray-500 dark:text-neutral-500">
        Websites where you have used Alby before
      </p>
      {publishers.length > 0 ? (
        <PublishersTable
          publishers={publishers}
          navigateToPublisher={navigateToPublisher}
        />
      ) : (
        <p className="dark:text-white">No websites yet.</p>
      )}
      <h2 className="mt-12 mb-2 text-2xl font-bold dark:text-white">
        Other ⚡️ Websites
      </h2>
      <p className="mb-6 text-gray-500 dark:text-neutral-500">
        Websites where you can use Alby
      </p>
      <div className="mb-12">
        {websites.map(({ title, items }) => (
          <div className="mb-6" key={title}>
            <h4 className="mb-4 text-xl font-bold dark:text-white">{title}</h4>
            <div className="grid gap-4 sm:grid-cols-2 md:grid-cols-3 lg:grid-cols-4">
              {items.map(({ title, subtitle, logo, url }) => (
                <a key={url} href={url} target="_blank" rel="noreferrer">
                  <div className="bg-white dark:bg-surface-02dp shadow-md flex p-4 h-32 rounded-lg hover:bg-gray-50 cursor-pointer w-full">
                    <div className="flex space-x-3">
                      <img
                        src={logo}
                        alt="image"
                        className="h-14 w-14 rounded-xl shadow-md object-cover"
                      />
                      <div>
                        <h2 className="font-medium font-serif text-base dark:text-white">
                          {title}
                        </h2>
                        <p className="font-serif text-sm font-normal text-gray-500 dark:text-neutral-500 line-clamp-3">
                          {subtitle}
                        </p>
                      </div>
                    </div>
                  </div>
                </a>
              ))}
            </div>
          </div>
        ))}
      </div>
    </Container>
  );
}

export default Publishers;<|MERGE_RESOLUTION|>--- conflicted
+++ resolved
@@ -11,11 +11,7 @@
   const [publishers, setPublishers] = useState<Publisher[]>([]);
   const navigate = useNavigate();
 
-<<<<<<< HEAD
-  function navigateToPublisher(id: string | number) {
-=======
   function navigateToPublisher(id: number) {
->>>>>>> 9ccd45b2
     navigate(`/publishers/${id}`);
   }
 
