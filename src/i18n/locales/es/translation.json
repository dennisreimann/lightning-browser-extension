--- conflicted
+++ resolved
@@ -1,506 +1,323 @@
 {
-    "translation": {
-        "welcome": {
-            "title": "El poder de ⚡ bitcoin ⚡ en tu navegador",
-            "nav": {
-                "welcome": "Bienvenido",
-                "password": "Su Contraseña",
-                "connect": "Su cuenta de Lightning",
-                "done": "Hecho"
-            },
-            "intro": {
-                "send": {
-                    "title": "Enviar en un Click",
-                    "description": "Las transacciones de lightning ocurren en su navegador. No se necesita alt+tab ni escaneo de códigos QR."
-                },
-                "paywall": {
-                    "title": "No más molestos muros de pago",
-                    "description": "Defina presupuestos individuales para sitios web para permitir flujos de pago sin interrupciones. No más molestos muros de pago."
-                },
-                "privacy": {
-                    "title": "Privacidad primero",
-                    "description": "Utilice lightning para autenticarse y controlar su privacidad."
-                },
-                "foss": {
-                    "title": "Gratis y de Código Abierto",
-                    "description": "Código completamente abierto que puede ser auditado por cualquier persona. Sin estadísticas ni rastreadores. Tú tienes el control."
-                },
-                "actions": {
-                    "get_started": "Comience"
-                }
-            },
-            "set_password": {
-                "title": "Proteja su billetera",
-                "description": "Los datos de su cuenta Lightning se cifran de forma segura con una contraseña de desbloqueo. No olvides esta contraseña! Lo necesita para desbloquear el teléfono por extensión (en este navegador)",
-                "choose_password": {
-                    "label": "Elige una contraseña:"
-                },
-                "confirm_password": {
-                    "label": "Confirme que lo escribió correctamente:"
-                },
-                "errors": {
-                    "enter_password": "Por favor, introduzca una contraseña.",
-                    "confirm_password": "Por favor, confirme su contraseña.",
-                    "mismatched_password": "Las contraseñas no coinciden."
-                }
-            },
-            "test_connection": {
-                "ready": "¡Impresionante, estás listo para comenzar!",
-                "tutorial": "Ahora que ha conectado su nodo, ¿le gustaría ir a través de un tutorial?",
-                "try_tutorial": "Pruébalo ahora",
-                "initializing": "Inicializando su cuenta. Por favor, espere, esto puede tardar un minuto...",
-                "connection_error": "Error de Conexión",
-                "review_connection_details": "Revise los detalles de su conexión.",
-                "connection_taking_long": "Intentar conectarse lleva más tiempo de lo esperado... ¿Sus datos son correctos? ¿Se puede acceder a su nodo?",
-                "contact_support": "Si necesita ayuda, póngase en contacto con support@getalby.com",
-                "actions": {
-                    "delete_edit_account": "Eliminar una cuenta no válida y volver a editarla"
-                }
-            }
-        },
-        "choose_connector": {
-            "title": {
-                "welcome": "¿Tienes una billetera Lightning?",
-                "options": "Agregar una nueva cuenta relámpago"
-            },
-            "description": "¡Primero debe conectarse a una billetera lightning para poder interactuar con sus sitios web favoritos que aceptan pagos con Bitcoin lightning!",
-            "alby": {
-                "title": "Billetera de Alby",
-                "description": "Crea o inicia sesión en tu cuenta de Alby",
-                "pre_connect": {
-                    "title": "Su Billetera Alby Lightning",
-                    "login_account": "Cree o inicie sesión en su cuenta de Alby.",
-                    "host_wallet": "¡Alojamos una billetera Lightning para ti!",
-                    "email": {
-                        "label": "Dirección de correo electrónico"
-                    },
-                    "optional_lightning_note": {
-                        "part1": "Su cuenta Alby también viene con una suscripción opcional",
-                        "part2": "Dirección de Lightning",
-                        "part3": ". Esta es una forma sencilla para que cualquier persona le envíe Bitcoin en Lightning Network.",
-                        "part4": "aprenda más"
-                    },
-                    "optional_lightning_address": {
-                        "label": "Elige tu dirección de correo electrónico (opcional)",
-                        "suffix": "@getalby.com",
-                        "title": "números y letras, al menos 3 caracteres"
-                    },
-                    "errors": {
-                        "create_wallet_error": "Error al crear una nueva billetera"
-                    }
-                }
-            },
-            "lnd": {
-                "title": "LND",
-                "description": "Conéctese a su nodo LND",
-                "page": {
-                    "title": "Conéctese a su nodo LND",
-                    "description": "Necesita la URL de su nodo y una frase macarrón con permisos de lectura y envío (por ejemplo, admin.macaroon)"
-                },
-                "url": {
-                    "label": "Host y puerto de la API REST",
-                    "placeholder": "https://url-de-su-nodo:8080"
-                },
-                "macaroon": {
-                    "label": "Frase macarrón (formato HEX)"
-                },
-                "or": "o",
-                "drag_and_drop": "Arrastra y suelta tu frase macarrón aquí o <0>navegar</0>",
-                "errors": {
-                    "connection_failed": "La conexión falló. ¿Son correctas sus credenciales de LND?"
-                }
-            },
-            "lndhub": {
-                "title": "LNDHub (billetera Bluewallet)",
-                "description": "Conéctese a su billetera móvil Blue Wallet",
-                "page": {
-                    "title": "Conéctese a LNDHub (BlueWallet)",
-                    "description": "En la billetera BlueWallet, elija la billetera que desea conectar, ábrala, haga clic en\"...\", haga clic en Exportar / Copia de seguridad para mostrar el código QR y escanearlo con su cámara web."
-                },
-                "uri": {
-                    "label": "Exportar URI de LNDHub"
-                },
-                "errors": {
-                    "invalid_uri": "URI de LNDHub no válido",
-                    "connection_failed": "La conexión falló. ¿Es correcto el URI de LNDHub?"
-                }
-            },
-            "lnbits": {
-                "title": "Cuenta LNbits",
-                "description": "Conéctese a su cuenta de LNbits"
-            },
-            "eclair": {
-                "title": "Cuenta de Eclair",
-                "description": "Conéctese a su nodo Eclair"
-            },
-            "citadel": {
-                "title": "Cuenta de Citadel",
-                "description": "Conéctese a su Citadel local"
-            },
-            "umbrel": {
-                "title": "Cuenta de Umbrel",
-                "description": "Conéctese a su Umbrel"
-            },
-            "mynode": {
-                "title": "MiNodo",
-                "description": "Conéctese a myNode"
-            },
-            "start9": {
-                "title": "Cuenta Start9",
-                "description": "Conéctese a su cuenta Embassy"
-            },
-            "raspiblitz": {
-                "title": "Cuenta RaspiBlitz",
-                "description": "Conéctese a su RaspiBlitz"
-            },
-            "bitcoin_beach": {
-                "title": "Billetera de Bitcoin Beach",
-                "description": "Cree o conéctese a una cuenta de Bitcoin Beach (Galoy)"
-            },
-            "bitcoin_jungle": {
-                "title": "Billetera de Bitcoin Jungle",
-                "description": "Cree o conéctese a una cuenta de Bitcoin Jungle (Galoy)"
-            },
-            "btcpay": {
-                "title": "Servidor BTCPay",
-                "description": "Conéctese a su nodo BTCPay LND",
-                "page": {
-                    "title": "Conéctese a su nodo BTCPay LND",
-                    "instructions": "Navegue a su servidor BTCPay e inicie sesión como administrador. Vaya a Configuración del servidor > Servicios > LND Rest-Ver información. Luego haga clic en\" Ver información del código QR \" y copie los datos del Código QR. Pegar a continuación:"
-                },
-                "config": {
-                    "label": "Datos de configuración",
-                    "placeholder": "config=https://su-btc-pay.org/lnd-config/212121/lnd.config"
-                },
-                "errors": {
-                    "connection_failed": "La conexión falló. ¿Es la URL de conexión de BTCPay correcta y accesible?"
-                }
-            }
-        },
-        "home": {
-            "actions": {
-                "send_satoshis": "⚡️ Enviar Satoshis ⚡️",
-                "enable_now": "Habilitado ahora"
-            },
-            "recent_transactions": "Transacciones Recientes",
-            "transaction_list": {
-                "tabs": {
-                    "outgoing": "Saliente",
-                    "incoming": "Entrante"
-                }
-            },
-            "allowance_view": {
-                "recent_transactions": "Transacciones Recientes",
-                "allowance": "Subsidio",
-                "sats_used": "sat utilizados",
-                "no_transactions": "No hay transacciones en <0>{{name}}</0> todavía."
-            },
-            "default_view": {
-                "recent_transactions": "Transacciones Recientes",
-                "no_transactions": "Aún no se han hecho transacciones con Alby.",
-                "is_blocked_hint": "Alby está actualmente deshabilitado en {{host}}"
-            }
-        },
-        "accounts": {
-            "title": "Cuentas",
-            "actions": {
-                "add_account": "Añadir Cuenta"
-            },
-            "edit": {
-                "title": "Editar Cuenta",
-                "name": {
-                    "label": "Nombre"
-                },
-                "screen_reader": "Editar nombre de cuenta"
-            },
-            "export": {
-                "title": "Cuenta de exportación",
-                "screen_reader": "Exportar detalles de la cuenta",
-                "waiting": "esperando los datos de LndHub...",
-                "your_ln_address": "Su Dirección de Lightning:",
-                "tip_mobile": "Consejo: Use esta billetera con su dispositivo móvil",
-                "export_uri": "Credenciales de la URI LNDHub",
-                "scan_qr": "Importe esta billetera a Zeus o BlueWallet escaneando el código QR."
-            },
-            "remove": {
-                "confirm": "¿Está seguro de que desea eliminar la cuenta: {{name}}? \nEsto no se puede deshacer. Si usó esta cuenta para iniciar sesión en sitios web, es posible que pierda el acceso a ellos."
-            }
-        },
-        "enable": {
-            "allow": "Permitir que {{host}}:",
-            "request1": "Solicitar aprobación de transacciones",
-            "request2": "Solicitar facturas e información sobre rayos",
-            "connect": "Conectar",
-            "block_and_ignore": "Bloquear e ignorar {{host}}"
-        },
-        "unlock": {
-            "unlock_to_continue": "Desbloquear para continuar",
-            "help_contact": {
-                "part1": "¿Necesita ayuda? Contacto",
-                "part2": "Soporte de Alby"
-            },
-            "unlock_error": {
-                "help": "Los datos de su cuenta están encriptados con su contraseña de desbloqueo. Si realmente olvidó su contraseña de desbloqueo, debe restablecer y agregar su cuenta Lightning nuevamente.",
-                "link": "Restablecer ahora y agregar una nueva cuenta"
-            },
-            "unlock_password": "Tu contraseña de desbloqueo"
-        },
-        "settings": {
-            "title": "Configuración",
-            "website_enhancements": {
-                "title": "Mejoras del sitio web",
-                "subtitle": "Mejoras de propinas para Twitter, YouTube, etc."
-            },
-            "lnurl_auth": {
-                "title": "Autenticación-LNURL",
-                "hint": "es un protocolo de autenticación genérico. Autentica al usuario mediante firmas digitales. El protocolo no requiere ninguna otra información de identificación, como contraseñas, correos electrónicos, nombres de usuario o similares. Con Alby, puede usar sus cuentas lightning para iniciar sesión de forma segura en sitios web. <br /> Para ser compatibles con otras billeteras, tuvimos que hacer algunos cambios que puedes configurar aquí. <br /> <strong>Idealmente, todas esas opciones están desactivadas.</strong> Úsalos solo si tienes cuentas antiguas.",
-                "legacy_lnurl_auth_202207": {
-                    "title": "Autenticación-LNURL Legada",
-                    "subtitle": "La generación de claves para la autenticación-LNURL ha cambiado (en julio de 2022). Alby no era compatible con otras implementaciones. Esto se cambió, pero ahora se utilizan diferentes claves de inicio de sesión. Si usó autenticación-LNURL para iniciar sesión antes, aún puede habilitar el método anterior. Esta opción se eliminará más adelante, asegúrese de cambiar al nuevo inicio de sesión."
-                },
-                "legacy_lnurl_auth": {
-                    "title": "Firma heredada (Legacy) para LNDhub y LNBits",
-                    "subtitle": "Se ha cambiado la firma de mensajes y el inicio de sesión con cuentas LNDhub (por ejemplo, BlueWallet) y LNbits (marzo de 2022). Si inició sesión con estas cuentas, aún puede habilitar el método de firma anterior. Esta opción se eliminará más adelante, asegúrese de cambiar al nuevo inicio de sesión."
-                }
-            },
-            "camera_access": {
-                "title": "Acceso a la cámara",
-                "subtitle": "Para escanear códigos QR",
-                "allow": "Permitir el acceso a la cámara",
-                "granted": "Permiso concedido"
-            },
-            "language": {
-                "title": "Idioma",
-                "subtitle": "Alby se vuelve internacional! ayúdanos a traducir Alby en tu idioma"
-            },
-            "theme": {
-                "title": "Tema",
-                "subtitle": "Utilice Alby en modo oscuro o claro",
-                "options": {
-                    "light": "Claro",
-                    "dark": "Oscuro",
-                    "system": "Sistema"
-                }
-            },
-            "show_fiat": {
-                "title": "Sat a Fiat",
-                "subtitle": "Convierta siempre a la moneda seleccionada desde el intercambio seleccionado"
-            },
-            "currency": {
-                "title": "Moneda",
-                "subtitle": "Mostrar los importes adicionalmente en esta moneda"
-            },
-            "exchange": {
-                "title": "Fuente del Intercambio",
-                "subtitle": "Fuente de los tipos de cambio de Bitcoin"
-            },
-            "personal_data": {
-                "title": "Datos personales",
-                "description": "Los beneficiarios pueden solicitar que se envíen datos adicionales con un pago. Estos datos no se comparten con nadie sin su consentimiento, siempre se le solicitará antes de que se envíen estos datos junto con un pago."
-            },
-            "name": {
-                "title": "Nombre",
-                "subtitle": "",
-                "placeholder": "Entre su nombre"
-            },
-            "email": {
-                "title": "Correo electrónico",
-                "subtitle": "",
-                "placeholder": "Entre la dirección de su correo electrónico"
-            },
-            "change_password": {
-                "title": "Cambiar la Contraseña",
-                "subtitle": "",
-                "screen_reader": "Cambiar la Contraseña",
-                "choose_password": {
-                    "label": "Introduzca una nueva contraseña:"
-                },
-                "confirm_password": {
-                    "label": "Confirmar nueva contraseña:"
-                },
-                "errors": {
-                    "enter_password": "Por favor, introduzca una contraseña.",
-                    "confirm_password": "Por favor, confirme su contraseña.",
-                    "mismatched_password": "Las contraseñas no coinciden."
-                }
-            },
-            "browser_notifications": {
-                "title": "Notificaciones del navegador",
-                "subtitle": "Notificaciones relacionadas con pagos y autenticación."
-            }
-        },
+  "translation": {
+    "welcome": {
+      "title": "El poder de ⚡ bitcoin ⚡ en tu navegador",
+      "nav": {
+        "welcome": "Bienvenido",
+        "password": "Su Contraseña",
+        "connect": "Su cuenta de Lightning",
+        "done": "Hecho"
+      },
+      "intro": {
         "send": {
-            "title": "Enviar",
-            "qrcode": {
-                "title": "Esperando para escanear"
-            },
-            "input": {
-                "label": "Factura, Dirección Lightning o LNURL",
-                "placeholder": "Pegar dirección de factura, lnurl o lightning"
-            },
-            "lnurlpay": {
-                "amount": {
-                    "label": "Cantidad (Satoshi)"
-                },
-                "comment": {
-                    "label": "Comentario"
-                },
-                "name": {
-                    "label": "Nombre"
-                },
-                "email": {
-                    "label": "Email"
-                }
-            }
-        },
-        "receive": {
-            "title": "Recibir",
-            "actions": {
-                "create_invoice": "Crear Factura"
-            },
-            "amount": {
-                "label": "Cantidad",
-                "placeholder": "Cantidad en Satoshi..."
-            },
-            "description": {
-                "label": "Descripción",
-                "placeholder": "Por ej. ¿Quién está enviando este pago?"
-            },
-            "success": "¡Pago recibido!",
-            "payment": {
-                "waiting": "A la espera del pago...",
-                "status": "Consultar estado de pago"
-            }
-        },
-        "publishers": {
-            "used": {
-                "title": "Tus ⚡️ Sitios Web",
-                "description": "Sitios web donde ha usado Alby anteriormente",
-                "no_info": "Aún no hay sitios web."
-            },
-            "suggestions": {
-                "title": "Otros ⚡️ Sitios web",
-                "description": "Sitios web donde puedes usar Alby",
-                "list": {
-                    "trading": "Comercio",
-                    "gaming": "Juego de azar",
-                    "entertaiment": "Entretenimiento",
-                    "shopping": "Compras",
-                    "miscellaneous": "Misceláneas"
-                }
-            },
-            "publisher": {
-                "allowance": {
-                    "title": "Tolerancia",
-                    "used_budget": "sats utilizada"
-                }
-            }
-        },
-        "make_invoice": {
-            "title": "Crear Factura",
-            "amount": {
-                "label": "Cantidad (Satoshi)"
-            },
-            "memo": {
-                "label": "Memorándum"
-            },
-            "errors": {
-                "amount_too_small": "La cantidad es inferior al mínimo",
-                "amount_too_big": "La cantidad excede el máximo"
-            }
-        },
-        "confirm_sign_message": {
-            "title": "Firmar",
-            "content": "{{host}} te pide que firmes:"
-        },
-        "confirm_keysend": {
-            "title": "Aprobar Pago",
-            "success": "¡Pago enviado! Preimagen: {{preimage}}",
-            "payment_summary": {
-                "description": "Enviar pago a: {{destination}}"
-            }
-        },
-        "confirm_payment": {
-            "title": "Aprobar Pago",
-            "success": "¡Pago enviado!",
-            "actions": {
-                "pay_now": "Pagar Ahora"
-            }
-        }
-    },
-    "common": {
-        "password": "Contraseña",
-        "success": "¡Éxito!",
-        "error": "Error",
-        "settings": "Ajustes",
-        "websites": "Sitios web",
-        "sats": "sats",
-        "loading": "cargando",
-        "amount": "Cantidad",
-        "optional": "Opcional",
-        "feedback": "Retroalimentación",
-        "copied": "¡Copiada!",
+          "title": "Enviar en un Click",
+          "description": "Las transacciones de lightning ocurren en su navegador. No se necesita alt+tab ni escaneo de códigos QR."
+        },
+        "paywall": {
+          "title": "No más molestos muros de pago",
+          "description": "Defina presupuestos individuales para sitios web para permitir flujos de pago sin interrupciones. No más molestos muros de pago."
+        },
+        "privacy": {
+          "title": "Privacidad primero",
+          "description": "Utilice lightning para autenticarse y controlar su privacidad."
+        },
+        "foss": {
+          "title": "Gratis y de Código Abierto",
+          "description": "Código completamente abierto que puede ser auditado por cualquier persona. Sin estadísticas ni rastreadores. Tú tienes el control."
+        },
         "actions": {
-            "delete": "Borrar",
-            "edit": "Editar",
-            "next": "Siguiente",
-            "cancel": "Cancelar",
-            "confirm": "Confirmar",
-            "continue": "Continuar",
-            "connect": "Conectar",
-            "lock": "Cerrar",
-            "unlock": "Desbloquear",
-            "send": "Enviar",
-            "save": "Ahorrar",
-            "receive": "Recibir",
-            "close": "Cerrar",
-            "export": "Exportar",
-            "remove": "Remover",
-            "copy": "Copiar",
-            "open": "Abrir"
+          "get_started": "Comience"
+        }
+      },
+      "set_password": {
+        "title": "Proteja su billetera",
+        "description": "Los datos de su cuenta Lightning se cifran de forma segura con una contraseña de desbloqueo. No olvides esta contraseña! Lo necesita para desbloquear el teléfono por extensión (en este navegador)",
+        "choose_password": {
+          "label": "Elige una contraseña:"
+        },
+        "confirm_password": {
+          "label": "Confirme que lo escribió correctamente:"
         },
         "errors": {
-            "connection_failed": "Error de conexión"
-        }
-    },
-    "components": {
-        "allowance_menu": {
-            "confirm_delete": "¿Está seguro de que desea eliminar este sitio web?",
-            "hint": "Esto restablecerá el presupuesto actual",
-            "new_budget": {
-                "label": "Nuevo presupuesto"
-            },
-            "set_budget": {
-                "title": "Establecer un nuevo presupuesto",
-                "screen_reader": "Opciones de asignación"
-            }
-        },
-        "qrcode_scanner": {
-            "title": "Escanee el Código QR",
-            "actions": {
-                "start_scanning": "Comience a escanear",
-                "stop_scanning": "Detener el escaneo"
-            },
-            "errors": {
-                "allow_camera_access": "Permita el acceso a la cámara en la pantalla de configuración."
-            }
-        },
-        "transactionsTable": {
-            "fee": "Comisión",
-            "preimage": "Preimagen",
-            "received": "Recibido",
-            "sent": "Enviado",
-            "boostagram": {
-                "sender": "Remitente",
-                "message": "Mensaje",
-                "app": "Aplicación",
-                "podcast": "Contenido Podcasts"
-            }
-        },
-        "confirm_or_cancel": {
-            "only_trusted": "Conéctese solo con sitios en los que confíe."
-        },
-<<<<<<< HEAD
+          "enter_password": "Por favor, introduzca una contraseña.",
+          "confirm_password": "Por favor, confirme su contraseña.",
+          "mismatched_password": "Las contraseñas no coinciden."
+        }
+      },
+      "test_connection": {
+        "ready": "¡Impresionante, estás listo para comenzar!",
+        "tutorial": "Ahora que ha conectado su nodo, ¿le gustaría ir a través de un tutorial?",
+        "try_tutorial": "Pruébalo ahora",
+        "initializing": "Inicializando su cuenta. Por favor, espere, esto puede tardar un minuto...",
+        "connection_error": "Error de Conexión",
+        "review_connection_details": "Revise los detalles de su conexión.",
+        "connection_taking_long": "Intentar conectarse lleva más tiempo de lo esperado... ¿Sus datos son correctos? ¿Se puede acceder a su nodo?",
+        "contact_support": "Si necesita ayuda, póngase en contacto con support@getalby.com",
+        "actions": {
+          "delete_edit_account": "Eliminar una cuenta no válida y volver a editarla"
+        }
+      }
+    },
+    "choose_connector": {
+      "title": {
+        "welcome": "¿Tienes una billetera Lightning?",
+        "options": "Agregar una nueva cuenta relámpago"
+      },
+      "description": "¡Primero debe conectarse a una billetera lightning para poder interactuar con sus sitios web favoritos que aceptan pagos con Bitcoin lightning!",
+      "alby": {
+        "title": "Billetera de Alby",
+        "description": "Crea o inicia sesión en tu cuenta de Alby",
+        "pre_connect": {
+          "title": "Su Billetera Alby Lightning",
+          "login_account": "Cree o inicie sesión en su cuenta de Alby.",
+          "host_wallet": "¡Alojamos una billetera Lightning para ti!",
+          "email": {
+            "label": "Dirección de correo electrónico"
+          },
+          "optional_lightning_note": {
+            "part1": "Su cuenta Alby también viene con una suscripción opcional",
+            "part2": "Dirección de Lightning",
+            "part3": ". Esta es una forma sencilla para que cualquier persona le envíe Bitcoin en Lightning Network.",
+            "part4": "aprenda más"
+          },
+          "optional_lightning_address": {
+            "label": "Elige tu dirección de correo electrónico (opcional)",
+            "suffix": "@getalby.com",
+            "title": "números y letras, al menos 3 caracteres"
+          },
+          "errors": {
+            "create_wallet_error": "Error al crear una nueva billetera"
+          }
+        }
+      },
+      "lnd": {
+        "title": "LND",
+        "description": "Conéctese a su nodo LND",
+        "page": {
+          "title": "Conéctese a su nodo LND",
+          "description": "Necesita la URL de su nodo y una frase macarrón con permisos de lectura y envío (por ejemplo, admin.macaroon)"
+        },
+        "url": {
+          "label": "Host y puerto de la API REST",
+          "placeholder": "https://url-de-su-nodo:8080"
+        },
+        "macaroon": {
+          "label": "Frase macarrón (formato HEX)"
+        },
+        "or": "o",
+        "drag_and_drop": "Arrastra y suelta tu frase macarrón aquí o <0>navegar</0>",
+        "errors": {
+          "connection_failed": "La conexión falló. ¿Son correctas sus credenciales de LND?"
+        }
+      },
+      "lndhub": {
+        "title": "LNDHub (billetera Bluewallet)",
+        "description": "Conéctese a su billetera móvil Blue Wallet",
+        "page": {
+          "title": "Conéctese a LNDHub (BlueWallet)",
+          "description": "En la billetera BlueWallet, elija la billetera que desea conectar, ábrala, haga clic en\"...\", haga clic en Exportar / Copia de seguridad para mostrar el código QR y escanearlo con su cámara web."
+        },
+        "uri": {
+          "label": "Exportar URI de LNDHub"
+        },
+        "errors": {
+          "invalid_uri": "URI de LNDHub no válido",
+          "connection_failed": "La conexión falló. ¿Es correcto el URI de LNDHub?"
+        }
+      },
+      "lnbits": {
+        "title": "Cuenta LNbits",
+        "description": "Conéctese a su cuenta de LNbits"
+      },
+      "eclair": {
+        "title": "Cuenta de Eclair",
+        "description": "Conéctese a su nodo Eclair"
+      },
+      "citadel": {
+        "title": "Cuenta de Citadel",
+        "description": "Conéctese a su Citadel local"
+      },
+      "umbrel": {
+        "title": "Cuenta de Umbrel",
+        "description": "Conéctese a su Umbrel"
+      },
+      "mynode": {
+        "title": "MiNodo",
+        "description": "Conéctese a myNode"
+      },
+      "start9": {
+        "title": "Cuenta Start9",
+        "description": "Conéctese a su cuenta Embassy"
+      },
+      "raspiblitz": {
+        "title": "Cuenta RaspiBlitz",
+        "description": "Conéctese a su RaspiBlitz"
+      },
+      "bitcoin_beach": {
+        "title": "Billetera de Bitcoin Beach",
+        "description": "Cree o conéctese a una cuenta de Bitcoin Beach (Galoy)"
+      },
+      "bitcoin_jungle": {
+        "title": "Billetera de Bitcoin Jungle",
+        "description": "Cree o conéctese a una cuenta de Bitcoin Jungle (Galoy)"
+      },
+      "btcpay": {
+        "title": "Servidor BTCPay",
+        "description": "Conéctese a su nodo BTCPay LND",
+        "page": {
+          "title": "Conéctese a su nodo BTCPay LND",
+          "instructions": "Navegue a su servidor BTCPay e inicie sesión como administrador. Vaya a Configuración del servidor > Servicios > LND Rest-Ver información. Luego haga clic en\" Ver información del código QR \" y copie los datos del Código QR. Pegar a continuación:"
+        },
+        "config": {
+          "label": "Datos de configuración",
+          "placeholder": "config=https://su-btc-pay.org/lnd-config/212121/lnd.config"
+        },
+        "errors": {
+          "connection_failed": "La conexión falló. ¿Es la URL de conexión de BTCPay correcta y accesible?"
+        }
+      }
+    },
+    "home": {
+      "actions": {
+        "send_satoshis": "⚡️ Enviar Satoshis ⚡️",
+        "enable_now": "Habilitado ahora"
+      },
+      "recent_transactions": "Transacciones Recientes",
+      "transaction_list": {
+        "tabs": {
+          "outgoing": "Saliente",
+          "incoming": "Entrante"
+        }
+      },
+      "allowance_view": {
+        "recent_transactions": "Transacciones Recientes",
+        "allowance": "Subsidio",
+        "sats_used": "sat utilizados",
+        "no_transactions": "No hay transacciones en <0>{{name}}</0> todavía."
+      },
+      "default_view": {
+        "recent_transactions": "Transacciones Recientes",
+        "no_transactions": "Aún no se han hecho transacciones con Alby.",
+        "is_blocked_hint": "Alby está actualmente deshabilitado en {{host}}"
+      }
+    },
+    "accounts": {
+      "title": "Cuentas",
+      "actions": {
+        "add_account": "Añadir Cuenta"
+      },
+      "edit": {
+        "title": "Editar Cuenta",
+        "name": {
+          "label": "Nombre"
+        },
+        "screen_reader": "Editar nombre de cuenta"
+      },
+      "export": {
+        "title": "Cuenta de exportación",
+        "screen_reader": "Exportar detalles de la cuenta",
+        "waiting": "esperando los datos de LndHub...",
+        "your_ln_address": "Su Dirección de Lightning:",
+        "tip_mobile": "Consejo: Use esta billetera con su dispositivo móvil",
+        "export_uri": "Credenciales de la URI LNDHub",
+        "scan_qr": "Importe esta billetera a Zeus o BlueWallet escaneando el código QR."
+      },
+      "remove": {
+        "confirm": "¿Está seguro de que desea eliminar la cuenta: {{name}}? \nEsto no se puede deshacer. Si usó esta cuenta para iniciar sesión en sitios web, es posible que pierda el acceso a ellos."
+      }
+    },
+    "enable": {
+      "allow": "Permitir que {{host}}:",
+      "request1": "Solicitar aprobación de transacciones",
+      "request2": "Solicitar facturas e información sobre rayos",
+      "connect": "Conectar",
+      "block_and_ignore": "Bloquear e ignorar {{host}}"
+    },
+    "unlock": {
+      "unlock_to_continue": "Desbloquear para continuar",
+      "help_contact": {
+        "part1": "¿Necesita ayuda? Contacto",
+        "part2": "Soporte de Alby"
+      },
+      "unlock_error": {
+        "help": "Los datos de su cuenta están encriptados con su contraseña de desbloqueo. Si realmente olvidó su contraseña de desbloqueo, debe restablecer y agregar su cuenta Lightning nuevamente.",
+        "link": "Restablecer ahora y agregar una nueva cuenta"
+      },
+      "unlock_password": "Tu contraseña de desbloqueo"
+    },
+    "settings": {
+      "title": "Configuración",
+      "website_enhancements": {
+        "title": "Mejoras del sitio web",
+        "subtitle": "Mejoras de propinas para Twitter, YouTube, etc."
+      },
+      "lnurl_auth": {
+        "title": "Autenticación-LNURL",
+        "hint": "es un protocolo de autenticación genérico. Autentica al usuario mediante firmas digitales. El protocolo no requiere ninguna otra información de identificación, como contraseñas, correos electrónicos, nombres de usuario o similares. Con Alby, puede usar sus cuentas lightning para iniciar sesión de forma segura en sitios web. <br /> Para ser compatibles con otras billeteras, tuvimos que hacer algunos cambios que puedes configurar aquí. <br /> <strong>Idealmente, todas esas opciones están desactivadas.</strong> Úsalos solo si tienes cuentas antiguas.",
+        "legacy_lnurl_auth_202207": {
+          "title": "Autenticación-LNURL Legada",
+          "subtitle": "La generación de claves para la autenticación-LNURL ha cambiado (en julio de 2022). Alby no era compatible con otras implementaciones. Esto se cambió, pero ahora se utilizan diferentes claves de inicio de sesión. Si usó autenticación-LNURL para iniciar sesión antes, aún puede habilitar el método anterior. Esta opción se eliminará más adelante, asegúrese de cambiar al nuevo inicio de sesión."
+        },
+        "legacy_lnurl_auth": {
+          "title": "Firma heredada (Legacy) para LNDhub y LNBits",
+          "subtitle": "Se ha cambiado la firma de mensajes y el inicio de sesión con cuentas LNDhub (por ejemplo, BlueWallet) y LNbits (marzo de 2022). Si inició sesión con estas cuentas, aún puede habilitar el método de firma anterior. Esta opción se eliminará más adelante, asegúrese de cambiar al nuevo inicio de sesión."
+        }
+      },
+      "camera_access": {
+        "title": "Acceso a la cámara",
+        "subtitle": "Para escanear códigos QR",
+        "allow": "Permitir el acceso a la cámara",
+        "granted": "Permiso concedido"
+      },
+      "language": {
+        "title": "Idioma",
+        "subtitle": "Alby se vuelve internacional! ayúdanos a traducir Alby en tu idioma"
+      },
+      "theme": {
+        "title": "Tema",
+        "subtitle": "Utilice Alby en modo oscuro o claro",
+        "options": {
+          "light": "Claro",
+          "dark": "Oscuro",
+          "system": "Sistema"
+        }
+      },
+      "show_fiat": {
+        "title": "Sat a Fiat",
+        "subtitle": "Convierta siempre a la moneda seleccionada desde el intercambio seleccionado"
+      },
+      "currency": {
+        "title": "Moneda",
+        "subtitle": "Mostrar los importes adicionalmente en esta moneda"
+      },
+      "exchange": {
+        "title": "Fuente del Intercambio",
+        "subtitle": "Fuente de los tipos de cambio de Bitcoin"
+      },
+      "personal_data": {
+        "title": "Datos personales",
+        "description": "Los beneficiarios pueden solicitar que se envíen datos adicionales con un pago. Estos datos no se comparten con nadie sin su consentimiento, siempre se le solicitará antes de que se envíen estos datos junto con un pago."
+      },
+      "name": {
+        "title": "Nombre",
+        "subtitle": "",
+        "placeholder": "Entre su nombre"
+      },
+      "email": {
+        "title": "Correo electrónico",
+        "subtitle": "",
+        "placeholder": "Entre la dirección de su correo electrónico"
+      },
+      "change_password": {
+        "title": "Cambiar la Contraseña",
+        "subtitle": "",
+        "screen_reader": "Cambiar la Contraseña",
+        "choose_password": {
+          "label": "Introduzca una nueva contraseña:"
+        },
+        "confirm_password": {
+          "label": "Confirmar nueva contraseña:"
+        },
         "errors": {
           "enter_password": "Por favor, introduzca una contraseña.",
           "confirm_password": "Por favor, confirme su contraseña.",
@@ -617,7 +434,7 @@
     "error": "Error",
     "settings": "Ajustes",
     "websites": "Sitios web",
-    "sats": "satoshis",
+    "sats": "sats",
     "loading": "cargando",
     "amount": "Cantidad",
     "optional": "Opcional",
@@ -718,46 +535,9 @@
         "account": {
           "add": "Agregar una nueva cuenta",
           "manage": "Administrar cuentas"
-=======
-        "budget_control": {
-            "remember": {
-                "label": "Recuerda y establece un presupuesto",
-                "description": "Puede establecer un saldo para que no se le solicite confirmación de los pagos hasta que se agote."
-            },
-            "budget": {
-                "label": "Presupuesto"
-            }
-        },
-        "companion_download_info": {
-            "description": "Estás intentando conectarte a un nodo detrás de Tor. Para hacer esto, necesitas tener instalada la aplicación Alby companion o tener Tor en ejecución. (Cuando no esté seguro, le recomendamos la aplicación complementaria Alby.)",
-            "download_here": "¡Descarguelo aqui!",
-            "using_tor": "haz clic aquí para continuar si utilizas el navegador Tor",
-            "or": "O:"
-        },
-        "toasts": {
-            "connection_error": {
-                "what_you_can_do": "Esto es lo que puedes hacer:",
-                "visit_guides": "Visita nuestras guías para obtener más ayuda",
-                "double_check": "Verifique los detalles de su conexión",
-                "if_ssl_errors": "y si hay errores SSL (por ejemplo, ERR_CERT_AUTHORITY_INVALID), haga clic en \"avanzado\" y proceda a aceptar el certificado."
-            },
-            "errors": {
-                "invalid_credentials": "Contraseña no válida. Por favor, revise su contraseña y dirección de correo electrónico e inténtelo de nuevo."
-            },
-            "login_failed": {
-                "password_reset": "Olvidó su contraseña? Haga clic aquí"
-            }
-        },
-        "account_menu": {
-            "title": "Cambiar de cuenta",
-            "options": {
-                "account": {
-                    "add": "Agregar una nueva cuenta",
-                    "manage": "Administrar cuentas"
-                }
-            },
-            "screen_reader": "Alternar menú desplegable"
->>>>>>> 0e6e0f54
-        }
+        }
+      },
+      "screen_reader": "Alternar menú desplegable"
     }
+  }
 }