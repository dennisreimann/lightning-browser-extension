--- conflicted
+++ resolved
@@ -43,19 +43,15 @@
 }
 
 async function auth(message: Message, lnurlDetails: LNURLDetails) {
-<<<<<<< HEAD
-  const connector = await state.getState().getConnector();
-=======
   if (lnurlDetails.tag !== "login")
     throw new Error(
       `LNURL-AUTH FAIL: incorrect tag: ${lnurlDetails.tag} was used`
     );
 
-  const connector = state.getState().getConnector();
+  const connector = await state.getState().getConnector();
   if (!connector) {
     throw new Error("Connector absent.");
   }
->>>>>>> dfe18cd3
   const signResponse = await connector.signMessage({
     message: LNURLAUTH_CANONICAL_PHRASE,
     key_loc: {
@@ -210,16 +206,12 @@
       error: "Payment request missing.",
     };
   }
-<<<<<<< HEAD
   const connector = await state.getState().getConnector();
-=======
-  const connector = state.getState().getConnector();
   if (!connector) {
     return {
       error: "Connector absent.",
     };
   }
->>>>>>> dfe18cd3
   const paymentRequestDetails = parsePaymentRequest({
     request: paymentRequest,
   });
