import AccountMenu from "@components/AccountMenu";
import ConfirmKeysend from "@screens/ConfirmKeysend";
import ConfirmPayment from "@screens/ConfirmPayment";
import ConfirmRequestPermission from "@screens/ConfirmRequestPermission";
import ConfirmSignMessage from "@screens/ConfirmSignMessage";
import Enable from "@screens/Enable";
import LNURLAuth from "@screens/LNURLAuth";
import LNURLChannel from "@screens/LNURLChannel";
import LNURLPay from "@screens/LNURLPay";
import LNURLWithdraw from "@screens/LNURLWithdraw";
import LiquidConfirmGetPublicKey from "@screens/Liquid/ConfirmGetPublicKey";
import LiquidConfirmSignSchnorr from "@screens/Liquid/ConfirmSignSchnorr";
import MakeInvoice from "@screens/MakeInvoice";
import NostrConfirm from "@screens/Nostr/Confirm";
import NostrConfirmGetPublicKey from "@screens/Nostr/ConfirmGetPublicKey";
import NostrConfirmSignMessage from "@screens/Nostr/ConfirmSignMessage";
import NostrConfirmSignSchnorr from "@screens/Nostr/ConfirmSignSchnorr";
import Unlock from "@screens/Unlock";
import { HashRouter, Navigate, Outlet, Route, Routes } from "react-router-dom";
import { ToastContainer } from "react-toastify";
import Providers from "~/app/context/Providers";
import RequireAuth from "~/app/router/RequireAuth";
import type { NavigationState, OriginData } from "~/types";

// Parse out the parameters from the querystring.
const params = new URLSearchParams(window.location.search);

const getParamValues = (params: URLSearchParams, key: string) => {
  const valueFromKey = params.get(key);
  if (!!valueFromKey && typeof valueFromKey === "string") {
    try {
      return JSON.parse(valueFromKey as string);
    } catch (e) {
      // not valid JSON, let's return only the string
      return valueFromKey;
    }
  }
};

const createStateFromParams = (params: URLSearchParams): NavigationState => ({
  origin: getParamValues(params, "origin"),
  args: getParamValues(params, "args") || {}, // important: args can be null
  action: getParamValues(params, "action"),
  isPrompt: true,
});

const navigationState = createStateFromParams(params);
function Prompt() {
  return (
    <Providers>
      <HashRouter>
        <Routes>
          <Route
            path="/"
            element={
              <RequireAuth>
                <Layout />
              </RequireAuth>
            }
          >
            <Route
              index
              element={
                <Navigate
                  to={`/${navigationState.action}`}
                  replace
                  state={navigationState}
                />
              }
            />
            <Route
              path="public/webln/enable"
              element={<Enable origin={navigationState.origin as OriginData} />} // prompt will always have an `origin` set, just the type is optional to support usage via PopUp
            />
            <Route
              path="public/liquid/enable"
              element={<Enable origin={navigationState.origin as OriginData} />} // prompt will always have an `origin` set, just the type is optional to support usage via PopUp
            />
            <Route
              path="public/nostr/enable"
              element={<Enable origin={navigationState.origin as OriginData} />} // prompt will always have an `origin` set, just the type is optional to support usage via PopUp
            />
            <Route path="public/nostr/confirm" element={<NostrConfirm />} />
            <Route
              path="public/nostr/confirmGetPublicKey"
              element={<NostrConfirmGetPublicKey />}
            />
            <Route
              path="public/nostr/confirmSignMessage"
              element={<NostrConfirmSignMessage />}
            />
            <Route
<<<<<<< HEAD
              path="public/liquid/confirmGetPublicKey"
              element={<LiquidConfirmGetPublicKey />}
            />
            <Route
              path="public/liquid/confirmSignSchnorr"
              element={<LiquidConfirmSignSchnorr />}
=======
              path="public/nostr/confirmSignSchnorr"
              element={<NostrConfirmSignSchnorr />}
>>>>>>> 667aef12
            />

            <Route path="lnurlAuth" element={<LNURLAuth />} />
            <Route path="lnurlPay" element={<LNURLPay />} />
            <Route path="lnurlWithdraw" element={<LNURLWithdraw />} />
            <Route path="lnurlChannel" element={<LNURLChannel />} />
            <Route path="makeInvoice" element={<MakeInvoice />} />
            <Route path="confirmPayment" element={<ConfirmPayment />} />
            <Route path="confirmKeysend" element={<ConfirmKeysend />} />
            <Route path="confirmSignMessage" element={<ConfirmSignMessage />} />
            <Route
              path="public/confirmRequestPermission"
              element={<ConfirmRequestPermission />}
            />
          </Route>
          <Route
            path="unlock"
            element={
              <>
                <Unlock />
                <ToastContainer autoClose={10000} hideProgressBar={true} />
              </>
            }
          />
        </Routes>
      </HashRouter>
    </Providers>
  );
}

const Layout = () => {
  return (
    <>
      <ToastContainer autoClose={10000} hideProgressBar={true} />
      <div className="px-4 py-2 bg-white flex border-b border-gray-200 dark:bg-surface-02dp dark:border-neutral-500">
        <AccountMenu showOptions={false} />
      </div>

      <main className="flex flex-col grow min-h-0">
        <Outlet />
      </main>
    </>
  );
};

export default Prompt;<|MERGE_RESOLUTION|>--- conflicted
+++ resolved
@@ -90,17 +90,16 @@
               element={<NostrConfirmSignMessage />}
             />
             <Route
-<<<<<<< HEAD
+              path="public/nostr/confirmSignSchnorr"
+              element={<NostrConfirmSignSchnorr />}
+            />
+            <Route
               path="public/liquid/confirmGetPublicKey"
               element={<LiquidConfirmGetPublicKey />}
             />
             <Route
               path="public/liquid/confirmSignSchnorr"
               element={<LiquidConfirmSignSchnorr />}
-=======
-              path="public/nostr/confirmSignSchnorr"
-              element={<NostrConfirmSignSchnorr />}
->>>>>>> 667aef12
             />
 
             <Route path="lnurlAuth" element={<LNURLAuth />} />
