--- conflicted
+++ resolved
@@ -54,17 +54,9 @@
 
             {accountInfo && accountInfo.alias && (
               <div>
-<<<<<<< HEAD
-                <h1 className="text-3xl font-bold dark:text-white">
-                  Success! 🎉
-                </h1>
+                <h1 className="text-3xl font-bold dark:text-white">Success! 🎉</h1>
                 <p className="text-gray-500 mt-6 dark:text-gray-400">
-                  Awesome, you're ready to go!
-=======
-                <h1 className="text-3xl font-bold">Success! 🎉</h1>
-                <p className="text-gray-500 mt-6">
                   Awesome, you&apos;re ready to go!
->>>>>>> 3a3d26be
                 </p>
 
                 <div className="mt-6 shadow p-4 rounded-lg">
