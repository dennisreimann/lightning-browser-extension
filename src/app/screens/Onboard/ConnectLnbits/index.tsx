--- conflicted
+++ resolved
@@ -65,13 +65,7 @@
     <form onSubmit={handleSubmit}>
       <div className="relative lg:flex mt-14 bg-white px-10 py-12">
         <div className="lg:w-1/2">
-<<<<<<< HEAD
-          <h1 className="text-3xl font-bold dark:text-white">
-            Connect to LNbits
-          </h1>
-=======
-          <h1 className="text-2xl font-bold">Connect to LNbits</h1>
->>>>>>> ee945bea
+          <h1 className="text-2xl font-bold dark:text-white">Connect to LNbits</h1>
           <p className="text-gray-500 mt-6"></p>
           <div className="w-4/5">
             <div className="mt-6">
