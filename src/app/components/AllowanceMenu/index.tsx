--- conflicted
+++ resolved
@@ -10,14 +10,7 @@
 import TextField from "../form/TextField";
 
 export type Props = {
-<<<<<<< HEAD
   allowance: Pick<Allowance, "id" | "totalBudget">;
-=======
-  allowance: {
-    id: number;
-    totalBudget: number;
-  };
->>>>>>> 9ccd45b2
   onEdit?: () => void;
   onDelete?: () => void;
 };
@@ -45,11 +38,7 @@
 
   async function updateAllowance() {
     await utils.call("updateAllowance", {
-<<<<<<< HEAD
-      id: typeof allowance.id === "number" ? `$(allowance.id)` : allowance.id,
-=======
       id: allowance.id,
->>>>>>> 9ccd45b2
       totalBudget: parseInt(budget),
     });
     onEdit && onEdit();
@@ -72,14 +61,7 @@
               ) {
                 try {
                   await utils.call("deleteAllowance", {
-<<<<<<< HEAD
-                    id:
-                      typeof allowance.id === "number"
-                        ? `$(allowance.id)`
-                        : allowance.id,
-=======
                     id: allowance.id,
->>>>>>> 9ccd45b2
                   });
                   onDelete && onDelete();
                 } catch (e) {
