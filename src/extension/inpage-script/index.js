--- conflicted
+++ resolved
@@ -61,9 +61,8 @@
       if (!response.enabled) {
         return;
       }
+
       if (lnurl) {
-<<<<<<< HEAD
-        // TODO: dispatch success event
         return window.webln
           .lnurl(lnurl)
           .catch((e) => {
@@ -85,9 +84,11 @@
             link.dispatchEvent(responseEvent);
           });
       }
+
       return window.webln
         .sendPayment(paymentRequest)
         .then((response) => {
+          console.info(response);
           const responseEvent = new CustomEvent("lightning:success", {
             bubbles: true,
             detail: {
@@ -96,17 +97,6 @@
             },
           });
           link.dispatchEvent(responseEvent);
-=======
-        return window.webln.lnurl(lnurl).catch((e) => {
-          console.error(e);
-          alert(`Error: ${e.message}`);
-        });
-      }
-      return window.webln
-        .sendPayment(paymentRequest)
-        .then((r) => {
-          console.info(r);
->>>>>>> b1934ae0
         })
         .catch((e) => {
           console.error(e);
