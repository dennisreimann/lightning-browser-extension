--- conflicted
+++ resolved
@@ -19,11 +19,7 @@
 export type Props = {
   origin?: OriginData;
   paymentRequest?: string;
-<<<<<<< HEAD
   metadata?: { [key: string]: string };
-=======
-  metadata?: string;
->>>>>>> f06bb216
 };
 
 function ConfirmPayment(props: Props) {
