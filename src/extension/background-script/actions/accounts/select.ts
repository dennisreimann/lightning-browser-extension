import browser from "webextension-polyfill";
import state from "~/extension/background-script/state";
import type { MessageAccountSelect } from "~/types";

const select = async (message: MessageAccountSelect) => {
  const currentState = state.getState();
  const accountId = message.args.id;
  const account = currentState.accounts[accountId];

  if (account) {
    if (currentState.connector) {
      console.info("Unloading connector");
      const connector = await currentState.connector;
      await connector.unload();
    }

    state.setState({
      account,
      nostr: null, // reset memoized nostr instance
      liquid: null, // reset memoized liquid instance
      mnemonic: null, // reset memoized mnemonic instance
      bitcoin: null, // reset memoized bitcoin instance
      connector: null, // reset memoized connector
      currentAccountId: accountId,
    });
    // init connector this also memoizes the connector in the state object
    await state.getState().getConnector();

    // save the current account id once the connector is loaded
    await state.getState().saveToStorage();

    await notifyAccountChanged();

    return {
      data: { unlocked: true },
    };
  } else {
    console.error(`Account not found: ${accountId}`);
    return {
      error: `Account not found: ${accountId}`,
    };
  }
};

export default select;

// Send a notification message to the content script
// which will then be posted to the window so websites can sync with the switched account
async function notifyAccountChanged() {
  const tabs = await browser.tabs.query({});
  // Send message to tabs with URLs starting with "http" or "https"
<<<<<<< HEAD
  const validTabs = tabs.filter((tab) => {
    const currentUrl = tab.url || "";
    return currentUrl.startsWith("http") || currentUrl.startsWith("https");
  });

  for (const tab of validTabs) {
    try {
      if (tab.id) {
        await browser.tabs.sendMessage(tab.id, { action: "accountChanged" });
=======
  if (tabs) {
    const validTabs = tabs.filter((tab) => {
      const currentUrl = tab.url || "";
      return currentUrl.startsWith("http") || currentUrl.startsWith("https");
    });

    for (const tab of validTabs) {
      try {
        if (tab.id) {
          await browser.tabs.sendMessage(tab.id, { action: "accountChanged" });
        }
      } catch (error) {
        console.error("Failed to notify account changed", error);
>>>>>>> 9ad8ae4d
      }
    } catch (error) {
      console.error("Failed to notify account changed", error);
    }
  }
}<|MERGE_RESOLUTION|>--- conflicted
+++ resolved
@@ -49,17 +49,6 @@
 async function notifyAccountChanged() {
   const tabs = await browser.tabs.query({});
   // Send message to tabs with URLs starting with "http" or "https"
-<<<<<<< HEAD
-  const validTabs = tabs.filter((tab) => {
-    const currentUrl = tab.url || "";
-    return currentUrl.startsWith("http") || currentUrl.startsWith("https");
-  });
-
-  for (const tab of validTabs) {
-    try {
-      if (tab.id) {
-        await browser.tabs.sendMessage(tab.id, { action: "accountChanged" });
-=======
   if (tabs) {
     const validTabs = tabs.filter((tab) => {
       const currentUrl = tab.url || "";
@@ -73,10 +62,7 @@
         }
       } catch (error) {
         console.error("Failed to notify account changed", error);
->>>>>>> 9ad8ae4d
       }
-    } catch (error) {
-      console.error("Failed to notify account changed", error);
     }
   }
 }