--- conflicted
+++ resolved
@@ -1,9 +1,4 @@
-<<<<<<< HEAD
-import { ChevronRightIcon } from "@heroicons/react/solid";
-=======
-import React from "react";
 import { CaretRightIcon } from "@bitcoin-design/bitcoin-icons-react/filled";
->>>>>>> ca6005d6
 
 import Badge from "../Badge";
 import Progressbar from "../Progressbar";
