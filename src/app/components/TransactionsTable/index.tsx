import {
  PlusIcon,
  MinusIcon,
  CaretDownIcon,
} from "@bitcoin-design/bitcoin-icons-react/filled";
import { Disclosure } from "@headlessui/react";

import { Transaction } from "../../../types";

import Badge from "../Badge";

type Props = {
  transactions: Transaction[];
};

export default function TransactionsTable({ transactions }: Props) {
  function renderIcon(type: string) {
    function getIcon() {
      const iconClasses = "h-3 w-3";
      switch (type) {
        case "received":
          return <PlusIcon className={iconClasses} />;
        case "sent":
        case "sending":
          return <MinusIcon className={iconClasses} />;
      }
    }

    return (
      <div className="flex justify-center items-center w-6 h-6 border-2 border-gray-200 rounded-full">
        {getIcon()}
      </div>
    );
  }

  return (
    <div className="shadow overflow-hidden rounded-lg">
      <div className="bg-white divide-y divide-gray-200 dark:bg-gray-700">
        {transactions.map((tx) => (
          <div key={tx.id} className="px-3 py-2">
            <Disclosure>
              {({ open }) => (
                <>
                  <div className="flex">
                    <div className="flex items-center flex-shrink-0 mr-3">
                      {tx.type && renderIcon(tx.type)}
                    </div>
                    <div className="overflow-hidden mr-3">
                      <div className="text-sm font-medium text-gray-900 truncate dark:text-white">
                        {tx.title}
                      </div>
                      <p className="text-xs text-gray-500 capitalize dark:text-gray-400">
                        {tx.type}
                      </p>
                    </div>
                    {tx.badges && (
                      <div className="ml-6 space-x-3">
                        {tx.badges.map((badge, i) => (
                          <Badge
                            key={badge.label}
                            label={badge.label}
                            color={badge.color}
                            textColor={badge.textColor}
                          />
                        ))}
                      </div>
                    )}
                    <div className="flex ml-auto text-right space-x-3 flex-shrink-0">
                      <div>
<<<<<<< HEAD
                        <p className="text-sm font-medium dark:text-white">
                          {tx.type === "sent" || "sending" ? "-" : "+"}
=======
                        <p className="text-sm font-medium">
                          {["sent", "sending"].includes(tx.type) ? "-" : "+"}
>>>>>>> 3a3d26be
                          {tx.totalAmount} sat
                        </p>
                        <p className="text-xs text-gray-400">{tx.date}</p>
                      </div>
                      <Disclosure.Button className="block h-0 mt-2 text-gray-500 hover:text-black transition-color duration-200">
                        <CaretDownIcon
                          className={`${
                            open ? "transform rotate-180" : ""
                          } w-5 h-5`}
                        />
                      </Disclosure.Button>
                    </div>
                  </div>
                  <Disclosure.Panel>
                    <div className="mt-1 ml-9 text-xs text-gray-500 dark:text-gray-400">
                      {tx.description}
                      <p className="truncate">Preimage: {tx.preimage}</p>
                    </div>
                  </Disclosure.Panel>
                </>
              )}
            </Disclosure>
          </div>
        ))}
      </div>
    </div>
  );
}<|MERGE_RESOLUTION|>--- conflicted
+++ resolved
@@ -67,13 +67,8 @@
                     )}
                     <div className="flex ml-auto text-right space-x-3 flex-shrink-0">
                       <div>
-<<<<<<< HEAD
                         <p className="text-sm font-medium dark:text-white">
-                          {tx.type === "sent" || "sending" ? "-" : "+"}
-=======
-                        <p className="text-sm font-medium">
                           {["sent", "sending"].includes(tx.type) ? "-" : "+"}
->>>>>>> 3a3d26be
                           {tx.totalAmount} sat
                         </p>
                         <p className="text-xs text-gray-400">{tx.date}</p>
