--- conflicted
+++ resolved
@@ -5,11 +5,6 @@
 import { useNavigate } from "react-router-dom";
 import utils from "~/common/lib/utils";
 import i18n from "~/i18n/i18nConfig";
-<<<<<<< HEAD
-import { useTranslation } from "react-i18next";
-=======
-import { welcomeI18nNamespace } from "~/i18n/namespaces";
->>>>>>> c07cd866
 
 const initialFormData = {
   password: "",
@@ -76,17 +71,9 @@
     <form onSubmit={handleSubmit}>
       <div className="relative mt-14 lg:flex space-x-8 bg-white dark:bg-surface-02dp py-12 px-10">
         <div className="lg:w-1/2">
-<<<<<<< HEAD
           <h1 className="text-2xl font-bold dark:text-white">{t("title")}</h1>
           <p className="text-gray-500 mt-6 dark:text-gray-400">
             {t("description")}
-=======
-          <h1 className="text-2xl font-bold dark:text-white">
-            {t("set_password.title")}
-          </h1>
-          <p className="text-gray-500 mt-6 dark:text-neutral-400">
-            {t("set_password.description")}
->>>>>>> c07cd866
           </p>
           <div className="w-4/5">
             <div className="mt-6">
