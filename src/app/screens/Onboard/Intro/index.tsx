import {
  CodeIcon,
  KeyIcon,
  LightningIcon,
  ShieldIcon,
} from "@bitcoin-design/bitcoin-icons-react/filled";
import Button from "@components/Button";
import { useTranslation } from "react-i18next";
import { useNavigate } from "react-router-dom";
import i18n from "~/i18n/i18nConfig";
<<<<<<< HEAD
import { useTranslation } from "react-i18next";
=======
import { welcomeI18nNamespace } from "~/i18n/namespaces";
>>>>>>> c07cd866

import Features from "./features";

const features = [
  {
    name: i18n.t("welcome.intro.send"),
    description: i18n.t("welcome.intro.send_description"),
    icon: LightningIcon,
  },
  {
    name: i18n.t("welcome.intro.paywall"),
    description: i18n.t("welcome.intro.paywall_description"),
    icon: KeyIcon,
  },
  {
    name: i18n.t("welcome.intro.privacy"),
    description: i18n.t("welcome.intro.privacy_description"),
    icon: ShieldIcon,
  },
  {
    name: i18n.t("welcome.intro.foss"),
    description: i18n.t("welcome.intro.foss_description"),
    icon: CodeIcon,
  },
];

export default function Intro() {
  const navigate = useNavigate();
  const { t } = useTranslation();

  return (
    <div>
      <div className="relative lg:grid lg:grid-cols-3 lg:gap-x-8 mt-14 bg-white dark:bg-surface-02dp px-10 py-12 items-center">
        <div className="lg:col-span-1">
          <div className="max-w-xs">
            <img src="assets/icons/satsymbol.svg" alt="sats" className="w-64" />
          </div>
        </div>
        <div className="mt-10 lg:mt-0 lg:col-span-2">
          <Features features={features} />
        </div>
      </div>
      <div className="mt-8 flex justify-center">
        <Button
          onClick={() => navigate("/set-password")}
          type="button"
          label={t("welcome.intro.actions.get_started")}
          primary
        />
      </div>
    </div>
  );
}<|MERGE_RESOLUTION|>--- conflicted
+++ resolved
@@ -8,11 +8,6 @@
 import { useTranslation } from "react-i18next";
 import { useNavigate } from "react-router-dom";
 import i18n from "~/i18n/i18nConfig";
-<<<<<<< HEAD
-import { useTranslation } from "react-i18next";
-=======
-import { welcomeI18nNamespace } from "~/i18n/namespaces";
->>>>>>> c07cd866
 
 import Features from "./features";
 
