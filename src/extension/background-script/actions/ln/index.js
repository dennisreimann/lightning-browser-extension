import state from "../../state";
import sendPayment from "./sendPayment";
import PubSub from "pubsub-js";
<<<<<<< HEAD
=======
import getInfo from "./getInfo";
>>>>>>> 4a4375c5

const connectorCall = (method) => {
  return (message, sender) => {
    console.log(`Lightning call: ${message.type}`);
    const connector = state.getState().getConnector();

    if (!connector) {
      // TODO: add unlock prompt
      return Promise.resolve({
        error: "Connector not available. Is the account unlocked?",
      });
    }

    PubSub.publish(`ln.${method}.start`, message);

    return connector[method]({
      args: message.args,
      origin: message.origin,
      type: method,
    });
  };
};

const getBalance = connectorCall("getBalance");
const getTransactions = connectorCall("getTransactions");

export { getInfo, getBalance, getTransactions, sendPayment };<|MERGE_RESOLUTION|>--- conflicted
+++ resolved
@@ -1,10 +1,7 @@
 import state from "../../state";
 import sendPayment from "./sendPayment";
+import getInfo from "./getInfo";
 import PubSub from "pubsub-js";
-<<<<<<< HEAD
-=======
-import getInfo from "./getInfo";
->>>>>>> 4a4375c5
 
 const connectorCall = (method) => {
   return (message, sender) => {
