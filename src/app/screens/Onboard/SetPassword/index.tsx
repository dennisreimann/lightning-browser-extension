import Button from "@components/Button";
import TextField from "@components/form/TextField";
import React, { useState } from "react";
import { useTranslation } from "react-i18next";
import { useNavigate } from "react-router-dom";
import utils from "~/common/lib/utils";
<<<<<<< HEAD
import { useTranslation } from "react-i18next";
=======
import i18n from "~/i18n/i18nConfig";
import { welcomeI18nNamespace } from "~/i18n/namespaces";
>>>>>>> 3c63c5fa

const initialFormData = {
  password: "",
  passwordConfirmation: "",
};

const initialErrors = {
  password: "",
  passwordConfirmation: "",
};

export default function SetPassword() {
  const navigate = useNavigate();
  const [formData, setFormData] = useState(initialFormData);
  const [errors, setErrors] = useState(initialErrors);
  const { t } = useTranslation(["welcome"]);

  function handleChange(event: React.ChangeEvent<HTMLInputElement>) {
    setFormData({
      ...formData,
      [event.target.name]: event.target.value.trim(),
    });

    if (event.target.name === "password" && errors.password) {
      setErrors({ ...errors, password: "" });
    } else if (
      event.target.name === "passwordConfirmation" &&
      errors.passwordConfirmation &&
      formData.password === event.target.value.trim()
    ) {
      setErrors({ ...errors, passwordConfirmation: "" });
    }
  }

  async function handleSubmit(event: React.FormEvent<HTMLFormElement>) {
    event.preventDefault();
    try {
      await utils.call("setPassword", { password: formData.password });
      navigate("/choose-connector");
    } catch (e) {
      if (e instanceof Error) console.error(e.message);
    }
  }

  function validate() {
    let password = "";
    let passwordConfirmation = "";

    if (!formData.password) password = t("set_password.enter_password");
    if (!formData.passwordConfirmation) {
      passwordConfirmation = t("set_password.confirm_password");
    } else if (formData.password !== formData.passwordConfirmation) {
      passwordConfirmation = t("set_password.mismatched_password");
    }
    setErrors({
      password,
      passwordConfirmation,
    });
  }

  return (
    <form onSubmit={handleSubmit}>
      <div className="relative mt-14 lg:flex space-x-8 bg-white dark:bg-surface-02dp py-12 px-10">
        <div className="lg:w-1/2">
          <h1 className="text-2xl font-bold dark:text-white">
            {t("set_password.title")}
          </h1>
          <p className="text-gray-500 mt-6 dark:text-neutral-400">
            {t("set_password.description")}
          </p>
          <div className="w-4/5">
            <div className="mt-6">
              <TextField
                id="password"
                label={t("set_password.choose_password_label")}
                type="password"
                autoFocus
                required
                onChange={handleChange}
              />
              {errors.password && (
                <div className="mt-1 text-red-500">{errors.password}</div>
              )}
            </div>
            <div className="mt-6">
              <TextField
                id="passwordConfirmation"
                label={t("set_password.confirm_password_label")}
                type="password"
                required
                onChange={handleChange}
                onBlur={validate}
              />
              {errors.passwordConfirmation && (
                <div className="mt-1 text-red-500">
                  {errors.passwordConfirmation}
                </div>
              )}
            </div>
          </div>
        </div>
        <div className="mt-16 lg:mt-0 lg:w-1/2">
          <div className="lg:flex h-full justify-center items-center">
            <img src="assets/icons/satsymbol.svg" alt="sats" className="w-64" />
          </div>
        </div>
      </div>
      <div className="mt-8 flex justify-center">
        <Button
          label="Next"
          type="submit"
          primary
          disabled={
            !formData.password ||
            formData.password !== formData.passwordConfirmation
          }
        />
      </div>
    </form>
  );
}<|MERGE_RESOLUTION|>--- conflicted
+++ resolved
@@ -1,15 +1,9 @@
 import Button from "@components/Button";
 import TextField from "@components/form/TextField";
 import React, { useState } from "react";
-import { useTranslation } from "react-i18next";
 import { useNavigate } from "react-router-dom";
 import utils from "~/common/lib/utils";
-<<<<<<< HEAD
 import { useTranslation } from "react-i18next";
-=======
-import i18n from "~/i18n/i18nConfig";
-import { welcomeI18nNamespace } from "~/i18n/namespaces";
->>>>>>> 3c63c5fa
 
 const initialFormData = {
   password: "",
