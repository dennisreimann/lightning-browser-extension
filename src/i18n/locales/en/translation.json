--- conflicted
+++ resolved
@@ -1,248 +1,43 @@
 {
-    "translation": {
-        "welcome": {
-            "title": "The power of⚡ bitcoin ⚡in your browser",
-            "nav": {
-                "welcome": "Welcome",
-                "password": "Your Password",
-                "connect": "Your Lightning account",
-                "done": "Done"
-            },
-            "intro": {
-                "send": {
-                    "title": "Send in One Click",
-                    "description": "Lightning transactions happen all in your browser. No alt+tab or QR-code scanning needed."
-                },
-                "paywall": {
-                    "title": "No more annoying paywalls",
-                    "description": "Define individual budgets for websites to enable seamless payment streams. No more annoying paywalls."
-                },
-                "privacy": {
-                    "title": "Privacy first",
-                    "description": "Use lightning to authenticate and control your privacy."
-                },
-                "foss": {
-                    "title": "Free and Open Source",
-                    "description": "Completely open code that can be audited by anyone. No stats or trackers. You are in control."
-                },
-                "actions": {
-                    "get_started": "Get Started"
-                }
-            },
-            "set_password": {
-                "title": "Set an unlock password",
-                "description": "Your Lightning account data is securely encrypted with an unlock password. Do not forget this password! You need it to unlock the Alby Extension (in this browser)",
-                "choose_password": {
-                    "label": "Choose an unlock password:"
-                },
-                "confirm_password": {
-                    "label": "Let's confirm you typed it correct:"
-                },
-                "errors": {
-                    "enter_password": "Please enter a password.",
-                    "confirm_password": "Please confirm your password.",
-                    "mismatched_password": "Passwords don't match."
-                }
-            },
-            "test_connection": {
-                "ready": "Awesome, you’re ready to go!",
-                "tutorial": "Now you’ve connected your node would you like to go through a tutorial?",
-                "try_tutorial": "Give it a try now",
-                "initializing": "Initializing your account. Please wait, this can take a minute...",
-                "connection_error": "Connection Error",
-                "review_connection_details": "Please review your connection details.",
-                "connection_taking_long": "Trying to connect takes longer than expected... Are your details correct? Is your node reachable?",
-                "contact_support": "If you need help please contact support@getalby.com",
-                "actions": {
-                    "delete_edit_account": "Delete invalid account and edit again"
-                }
-            }
-        },
-        "choose_connector": {
-            "title": {
-                "welcome": "Do you have a lightning wallet?",
-                "options": "Add a new lightning account"
-            },
-            "description": "You need to first connect to a lightning wallet so that you can interact with your favorite websites that accept bitcoin lightning payments!",
-            "alby": {
-                "title": "Alby Wallet",
-                "description": "Create or login to your Alby account",
-                "pre_connect": {
-                    "title": "Your Alby Lightning Wallet",
-                    "login_account": "Create or login to your Alby account.",
-                    "host_wallet": "We host a Lightning wallet for you!",
-                    "email": {
-                        "label": "Email Address"
-                    },
-                    "optional_lightning_note": {
-                        "part1": "Your Alby account also comes with an optional",
-                        "part2": "Lightning Address",
-                        "part3": ". This is a simple way for anyone to send you Bitcoin on the Lightning Network.",
-                        "part4": "learn more"
-                    },
-                    "optional_lightning_address": {
-                        "label": "Choose your Lightning Address (optional)",
-                        "suffix": "@getalby.com"
-                    },
-                    "errors": {
-                        "create_wallet_error": "Failed to login or create a new account. If you need help, please contact support@getalby.com"
-                    }
-                }
-            },
-            "lnd": {
-                "title": "LND",
-                "description": "Connect to your LND node",
-                "page": {
-                    "title": "Connect to your LND node",
-                    "description": "You need your node URL and a macaroon with read and send permissions (e.g. admin.macaroon)"
-                },
-                "url": {
-                    "label": "REST API host and port",
-                    "placeholder": "https://your-node-url:8080"
-                },
-                "macaroon": {
-                    "label": "Macaroon (HEX format)"
-                },
-                "or": "OR",
-                "drag_and_drop": "Drag and drop your macaroon here or <0>browse</0>",
-                "errors": {
-                    "connection_failed": "Connection failed. Are your LND credentials correct?"
-                }
-            },
-            "lndhub": {
-                "title": "LNDHub (Bluewallet)",
-                "description": "Connect to your Bluewallet mobile wallet",
-                "page": {
-                    "title": "Connect to LNDHub (BlueWallet)",
-                    "description": "In BlueWallet, choose the wallet you want to connect, open it, click on \"...\", click on Export/Backup to display the QR code and scan it with your webcam."
-                },
-                "uri": {
-                    "label": "LNDHub Export URI"
-                },
-                "errors": {
-                    "invalid_uri": "Invalid LNDHub URI",
-                    "connection_failed": "Connection failed. Is your LNDHub URI correct?"
-                }
-            },
-            "lnbits": {
-                "title": "LNbits",
-                "description": "Connect to your LNbits account"
-            },
-            "eclair": {
-                "title": "Eclair",
-                "description": "Connect to your Eclair node"
-            },
-            "citadel": {
-                "title": "Citadel",
-                "description": "Connect to your local Citadel"
-            },
-            "umbrel": {
-                "title": "Umbrel",
-                "description": "Connect to your Umbrel"
-            },
-            "mynode": {
-                "title": "myNode",
-                "description": "Connect to your myNode"
-            },
-            "start9": {
-                "title": "Start9",
-                "description": "Connect to your Embassy"
-            },
-            "raspiblitz": {
-                "title": "RaspiBlitz",
-                "description": "Connect to your RaspiBlitz"
-            },
-            "bitcoin_beach": {
-                "title": "Bitcoin Beach Wallet",
-                "description": "Create or connect to a Bitcoin Beach (Galoy) account"
-            },
-            "bitcoin_jungle": {
-                "title": "Bitcoin Jungle Wallet",
-                "description": "Create or connect to a Bitcoin Jungle (Galoy) account"
-            },
-            "btcpay": {
-                "title": "BTCPay Server",
-                "description": "Connect to your BTCPay LND node",
-                "page": {
-                    "title": "Connect to your BTCPay LND node",
-                    "instructions": "Navigate to your BTCPayServer and log in as an admin. Go to Server Settings > Services > LND Rest - See information. Then Click \"See QR Code information\" and copy the QR Code data. Paste it below:"
-                },
-                "config": {
-                    "label": "Config data",
-                    "placeholder": "config=https://your-btc-pay.org/lnd-config/212121/lnd.config"
-                },
-                "errors": {
-                    "connection_failed": "Connection failed. Is the BTCPay connection URL correct and accessible?"
-                }
-            }
-        },
-        "home": {
-            "actions": {
-                "send_satoshis": "⚡️ Send Satoshis ⚡️",
-                "enable_now": "Enable Now"
-            },
-            "recent_transactions": "Recent Transactions",
-            "transaction_list": {
-                "tabs": {
-                    "outgoing": "Outgoing",
-                    "incoming": "Incoming"
-                }
-            },
-            "allowance_view": {
-                "recent_transactions": "Recent Transactions",
-                "allowance": "Allowance",
-                "sats_used": "sats used",
-                "no_transactions": "No transactions on <0>{{name}}</0> yet."
-            },
-            "default_view": {
-                "recent_transactions": "Recent Transactions",
-                "no_transactions": "No transactions made with Alby, yet.",
-                "is_blocked_hint": "Alby is currently disabled on {{host}}"
-            }
-        },
-        "accounts": {
-            "title": "Accounts",
-            "actions": {
-                "add_account": "Add account"
-            },
-            "edit": {
-                "title": "Edit Account",
-                "label": "Name",
-                "screen_reader": "Edit account name"
-            },
-            "export": {
-                "title": "Export Account",
-                "screen_reader": "Export account details",
-                "waiting": "waiting for LndHub data...",
-                "your_ln_address": "Your Lightning Address:",
-                "tip_mobile": "Tip: Use this wallet with your mobile device",
-                "export_uri": "LNDHub Credentials URI",
-                "scan_qr": "Import this wallet into Zeus or BlueWallet by scanning the QRCode."
-            },
-            "remove": {
-                "confirm": "Are you sure you want to remove account: {{name}}? \nThis can not be undone. If you used this account to login to websites you might lose access to those."
-            }
-        },
-        "enable": {
-            "allow": "Allow {{host}} to:",
-            "request1": "Request approval for transactions",
-            "request2": "Request invoices and lightning information",
-            "connect": "Connect",
-            "block_and_ignore": "Block and ignore {{host}}"
-        },
-        "unlock": {
-            "unlock_to_continue": "Unlock to continue",
-            "unlock_password": "Your unlock password",
-            "help_contact": {
-                "part1": "Need help? Contact",
-                "part2": "Alby Support"
-            },
-            "unlock_error": {
-                "help": "Your account data is encrypted with your unlock password. If you really forgot your unlock password you have to reset and add your Lightning account again.",
-                "link": "Reset now and add a new account"
-            }
-        },
-<<<<<<< HEAD
+  "translation": {
+    "welcome": {
+      "title": "The power of⚡ bitcoin ⚡in your browser",
+      "nav": {
+        "welcome": "Welcome",
+        "password": "Your Password",
+        "connect": "Your Lightning account",
+        "done": "Done"
+      },
+      "intro": {
+        "send": {
+          "title": "Send in One Click",
+          "description": "Lightning transactions happen all in your browser. No alt+tab or QR-code scanning needed."
+        },
+        "paywall": {
+          "title": "No more annoying paywalls",
+          "description": "Define individual budgets for websites to enable seamless payment streams. No more annoying paywalls."
+        },
+        "privacy": {
+          "title": "Privacy first",
+          "description": "Use lightning to authenticate and control your privacy."
+        },
+        "foss": {
+          "title": "Free and Open Source",
+          "description": "Completely open code that can be audited by anyone. No stats or trackers. You are in control."
+        },
+        "actions": {
+          "get_started": "Get Started"
+        }
+      },
+      "set_password": {
+        "title": "Set an unlock password",
+        "description": "Your Lightning account data is securely encrypted with an unlock password. Do not forget this password! You need it to unlock the Alby Extension (in this browser)",
+        "choose_password": {
+          "label": "Choose an unlock password:"
+        },
+        "confirm_password": {
+          "label": "Let's confirm you typed it correct:"
+        },
         "errors": {
           "enter_password": "Please enter a password.",
           "confirm_password": "Please confirm your password.",
@@ -301,287 +96,432 @@
         "page": {
           "title": "Connect to your LND node",
           "description": "You need your node URL and a macaroon with read and send permissions (e.g. admin.macaroon)"
-=======
-        "settings": {
-            "title": "Settings",
-            "website_enhancements": {
-                "title": "Website enhancements",
-                "subtitle": "Tipping enhancements for Twitter, YouTube, etc."
-            },
-            "lnurl_auth": {
-                "title": "LNURL-Auth",
-                "hint": "is a generic authentication protocol. It authenticates the user using digital signatures. The protocol does not require any other identifying information such as passwords, emails, usernames, or similar. With Alby you can use your lightning accounts to securely login to websites. <br /> To be compatible with other wallets we had to make a few changes that you can configure here. <br /> <strong>Ideally all those options are OFF.</strong> Use them only if you have old accounts.",
-                "legacy_lnurl_auth_202207": {
-                    "title": "Legacy LNURL-Auth",
-                    "subtitle": "The key generation for LNURL-auth has changed (July 2022). Alby was not compatible with other implementations. This was changed, but now different login keys are used. If you used LNURL-auth to login before you can still enable the old method. This option will be removed later, make sure to switch to the new login."
-                },
-                "legacy_lnurl_auth": {
-                    "title": "Legacy signing for LNDhub and LNBits",
-                    "subtitle": "Message signing and login with LNDhub (e.g. BlueWallet) and LNbits accounts has been changed (March 2022). If you logged in with these accounts you can still enable the old signing method. This option will be removed later, make sure to switch to the new login."
-                }
-            },
-            "camera_access": {
-                "title": "Camera access",
-                "subtitle": "For scanning QR codes",
-                "allow": "Allow camera access",
-                "granted": "Permission granted"
-            },
-            "language": {
-                "title": "Language",
-                "subtitle": "Translations are not 100% finished yet. <0>Help us translate Alby into your language!</0>"
-            },
-            "theme": {
-                "title": "Theme",
-                "subtitle": "Use Alby in dark or light mode",
-                "options": {
-                    "dark": "Dark",
-                    "light": "Light",
-                    "system": "System"
-                }
-            },
-            "show_fiat": {
-                "title": "Sats to Fiat",
-                "subtitle": "Always convert into selected currency from selected exchange"
-            },
-            "currency": {
-                "title": "Currency",
-                "subtitle": "Show the amounts additionally in this currency"
-            },
-            "exchange": {
-                "title": "Exchange Source",
-                "subtitle": "Source of Bitcoin exchange rates"
-            },
-            "personal_data": {
-                "title": "Personal data",
-                "description": "Payees can request for additional data to be sent with a payment. This data is not shared with anyone without your consent, you will always be prompted before this data is sent along with a payment."
-            },
-            "name": {
-                "title": "Name",
-                "subtitle": "",
-                "placeholder": "Enter your name"
-            },
-            "email": {
-                "title": "Email",
-                "subtitle": "",
-                "placeholder": "Enter your email address"
-            },
-            "change_password": {
-                "title": "Change unlock password",
-                "subtitle": "",
-                "screen_reader": "Change unlock password",
-                "choose_password": {
-                    "label": "Enter a new unlock password:"
-                },
-                "confirm_password": {
-                    "label": "Confirm new password:"
-                },
-                "errors": {
-                    "enter_password": "Please enter a new unlock password.",
-                    "confirm_password": "Please confirm your password.",
-                    "mismatched_password": "Passwords don't match."
-                }
-            }
->>>>>>> 11729c2e
-        },
-        "send": {
-            "title": "Send",
-            "qrcode": {
-                "title": "Waiting to scan"
-            },
-            "input": {
-                "label": "Invoice, Lightning Address or LNURL",
-                "placeholder": "Paste invoice, lnurl or lightning address"
-            },
-            "lnurlpay": {
-                "amount": {
-                    "label": "Amount"
-                },
-                "comment": {
-                    "label": "Comment"
-                },
-                "name": {
-                    "label": "Name"
-                },
-                "email": {
-                    "label": "Email"
-                }
-            }
-        },
-        "receive": {
-            "title": "Receive",
-            "actions": {
-                "create_invoice": "Create Invoice"
-            },
-            "amount": {
-                "label": "Amount",
-                "placeholder": "Amount in Satoshi..."
-            },
-            "description": {
-                "label": "Description",
-                "placeholder": "For e.g. who is sending this payment?"
-            },
-            "success": "Payment received!",
-            "payment": {
-                "waiting": "waiting for payment...",
-                "status": "Check payment status"
-            }
-        },
-        "publishers": {
-            "used": {
-                "title": "Your ⚡️ Websites",
-                "description": "Websites where you have used Alby before",
-                "no_info": "No websites yet."
-            },
-            "suggestions": {
-                "title": "Other ⚡️ Websites",
-                "description": "Websites where you can use Alby",
-                "list": {
-                    "trading": "Trading",
-                    "gaming": "Gaming",
-                    "entertaiment": "Entertaiment",
-                    "shopping": "Shopping",
-                    "miscellaneous": "Miscellaneous"
-                }
-            },
-            "publisher": {
-                "allowance": {
-                    "title": "Allowance",
-                    "used_budget": "sats used"
-                }
-            }
-        },
-        "make_invoice": {
-            "title": "Create Invoice",
-            "amount": {
-                "label": "Amount (Satoshi)"
-            },
-            "memo": {
-                "label": "Memo"
-            },
-            "errors": {
-                "amount_too_small": "Amount is less than minimum",
-                "amount_too_big": "Amount exceeds maximum"
-            }
-        },
-        "confirm_sign_message": {
-            "title": "Sign",
-            "content": "{{host}} asks you to sign:"
-        },
-        "confirm_keysend": {
-            "title": "Approve Payment",
-            "success": "Payment sent! Preimage: {{preimage}}",
-            "payment_summary": {
-                "description": "Send payment to: {{destination}}"
-            }
-        },
-        "confirm_payment": {
-            "title": "Approve Payment",
-            "success": "Payment sent!",
-            "actions": {
-                "pay_now": "Pay now"
-            }
-        }
-    },
-    "common": {
-        "password": "Password",
-        "success": "Success!",
-        "error": "Error",
-        "settings": "Settings",
-        "websites": "Websites",
-        "sats": "sats",
-        "loading": "loading",
-        "amount": "Amount",
-        "optional": "Optional",
-        "feedback": "Feedback",
-        "copied": "Copied!",
-        "actions": {
-            "delete": "Delete",
-            "edit": "Edit",
-            "next": "Next",
-            "open": "Open",
-            "cancel": "Cancel",
-            "confirm": "Confirm",
-            "continue": "Continue",
-            "connect": "Connect",
-            "lock": "Lock",
-            "unlock": "Unlock",
-            "send": "Send",
-            "save": "Save",
-            "receive": "Receive",
-            "close": "Close",
-            "export": "Export",
-            "remove": "Remove",
-            "copy": "Copy"
-        },
+        },
+        "url": {
+          "label": "REST API host and port",
+          "placeholder": "https://your-node-url:8080"
+        },
+        "macaroon": {
+          "label": "Macaroon (HEX format)"
+        },
+        "or": "OR",
+        "drag_and_drop": "Drag and drop your macaroon here or <0>browse</0>",
         "errors": {
-            "connection_failed": "Connection failed"
-        }
-    },
-    "components": {
-        "allowance_menu": {
-            "confirm_delete": "Are you sure you want to delete this website?",
-            "hint": "This will reset the current budget",
-            "new_budget": {
-                "label": "New budget"
-            },
-            "set_budget": {
-                "title": "Set a new budget",
-                "screen_reader": "Allowance Options"
-            }
-        },
-        "qrcode_scanner": {
-            "title": "Scan QR Code",
-            "actions": {
-                "start_scanning": "Start scanning",
-                "stop_scanning": "Stop scanning"
-            },
-            "errors": {
-                "allow_camera_access": "Please allow camera access in the settings screen."
-            }
-        },
-        "transactionsTable": {
-            "fee": "Fee",
-            "preimage": "Preimage",
-            "received": "Received",
-            "sent": "Sent",
-            "boostagram": {
-                "sender": "Sender",
-                "message": "Message",
-                "app": "App",
-                "podcast": "Podcast"
-            }
-        },
-        "confirm_or_cancel": {
-            "only_trusted": "Only connect with sites you trust."
-        },
-        "budget_control": {
-            "remember": {
-                "label": "Remember and set a budget",
-                "description": "You may set a balance to not be asked for confirmation on payments until it is exhausted."
-            },
-            "budget": {
-                "label": "Budget"
-            }
-        },
-        "companion_download_info": {
-            "description": "You are trying to connect to a node behind Tor. To do this you either need to have the Alby companion app installed or have Tor running. (When you're unsure, we recommend the Alby companion app.)",
-            "download_here": "Download the Alby companion here!",
-            "using_tor": "click here to continue if you use the Tor Browser",
-            "or": "Or:"
-        },
-        "toasts": {
-            "connection_error": {
-                "what_you_can_do": "Here is what you can do:",
-                "double_check": "Double check your connection details",
-                "if_ssl_errors": "and if there are SSL errors (e.g. ERR_CERT_AUTHORITY_INVALID), click \"advanced\" and proceed to accept the certificate.",
-                "visit_guides": "Visit our guides for more help"
-            },
-            "login_failed": {
-                "password_reset": "Forgot your password? Click here"
-            },
-            "errors": {
-                "invalid_credentials": "Invalid password. Please review your password and email address and try again."
-            }
-        }
+          "connection_failed": "Connection failed. Are your LND credentials correct?"
+        }
+      },
+      "lndhub": {
+        "title": "LNDHub (Bluewallet)",
+        "description": "Connect to your Bluewallet mobile wallet",
+        "page": {
+          "title": "Connect to LNDHub (BlueWallet)",
+          "description": "In BlueWallet, choose the wallet you want to connect, open it, click on \"...\", click on Export/Backup to display the QR code and scan it with your webcam."
+        },
+        "uri": {
+          "label": "LNDHub Export URI"
+        },
+        "errors": {
+          "invalid_uri": "Invalid LNDHub URI",
+          "connection_failed": "Connection failed. Is your LNDHub URI correct?"
+        }
+      },
+      "lnbits": {
+        "title": "LNbits",
+        "description": "Connect to your LNbits account"
+      },
+      "eclair": {
+        "title": "Eclair",
+        "description": "Connect to your Eclair node"
+      },
+      "citadel": {
+        "title": "Citadel",
+        "description": "Connect to your local Citadel"
+      },
+      "umbrel": {
+        "title": "Umbrel",
+        "description": "Connect to your Umbrel"
+      },
+      "mynode": {
+        "title": "myNode",
+        "description": "Connect to your myNode"
+      },
+      "start9": {
+        "title": "Start9",
+        "description": "Connect to your Embassy"
+      },
+      "raspiblitz": {
+        "title": "RaspiBlitz",
+        "description": "Connect to your RaspiBlitz"
+      },
+      "bitcoin_beach": {
+        "title": "Bitcoin Beach Wallet",
+        "description": "Create or connect to a Bitcoin Beach (Galoy) account"
+      },
+      "bitcoin_jungle": {
+        "title": "Bitcoin Jungle Wallet",
+        "description": "Create or connect to a Bitcoin Jungle (Galoy) account"
+      },
+      "btcpay": {
+        "title": "BTCPay Server",
+        "description": "Connect to your BTCPay LND node",
+        "page": {
+          "title": "Connect to your BTCPay LND node",
+          "instructions": "Navigate to your BTCPayServer and log in as an admin. Go to Server Settings > Services > LND Rest - See information. Then Click \"See QR Code information\" and copy the QR Code data. Paste it below:"
+        },
+        "config": {
+          "label": "Config data",
+          "placeholder": "config=https://your-btc-pay.org/lnd-config/212121/lnd.config"
+        },
+        "errors": {
+          "connection_failed": "Connection failed. Is the BTCPay connection URL correct and accessible?"
+        }
+      }
+    },
+    "home": {
+      "actions": {
+        "send_satoshis": "⚡️ Send Satoshis ⚡️",
+        "enable_now": "Enable Now"
+      },
+      "recent_transactions": "Recent Transactions",
+      "transaction_list": {
+        "tabs": {
+          "outgoing": "Outgoing",
+          "incoming": "Incoming"
+        }
+      },
+      "allowance_view": {
+        "recent_transactions": "Recent Transactions",
+        "allowance": "Allowance",
+        "sats_used": "sats used",
+        "no_transactions": "No transactions on <0>{{name}}</0> yet."
+      },
+      "default_view": {
+        "recent_transactions": "Recent Transactions",
+        "no_transactions": "No transactions made with Alby, yet.",
+        "is_blocked_hint": "Alby is currently disabled on {{host}}"
+      }
+    },
+    "accounts": {
+      "title": "Accounts",
+      "actions": {
+        "add_account": "Add account"
+      },
+      "edit": {
+        "title": "Edit Account",
+        "label": "Name",
+        "screen_reader": "Edit account name"
+      },
+      "export": {
+        "title": "Export Account",
+        "screen_reader": "Export account details",
+        "waiting": "waiting for LndHub data...",
+        "your_ln_address": "Your Lightning Address:",
+        "tip_mobile": "Tip: Use this wallet with your mobile device",
+        "export_uri": "LNDHub Credentials URI",
+        "scan_qr": "Import this wallet into Zeus or BlueWallet by scanning the QRCode."
+      },
+      "remove": {
+        "confirm": "Are you sure you want to remove account: {{name}}? \nThis can not be undone. If you used this account to login to websites you might lose access to those."
+      }
+    },
+    "enable": {
+      "allow": "Allow {{host}} to:",
+      "request1": "Request approval for transactions",
+      "request2": "Request invoices and lightning information",
+      "connect": "Connect",
+      "block_and_ignore": "Block and ignore {{host}}"
+    },
+    "unlock": {
+      "unlock_to_continue": "Unlock to continue",
+      "unlock_password": "Your unlock password",
+      "help_contact": {
+        "part1": "Need help? Contact",
+        "part2": "Alby Support"
+      },
+      "unlock_error": {
+        "help": "Your account data is encrypted with your unlock password. If you really forgot your unlock password you have to reset and add your Lightning account again.",
+        "link": "Reset now and add a new account"
+      }
+    },
+    "settings": {
+      "title": "Settings",
+      "website_enhancements": {
+        "title": "Website enhancements",
+        "subtitle": "Tipping enhancements for Twitter, YouTube, etc."
+      },
+      "lnurl_auth": {
+        "title": "LNURL-Auth",
+        "hint": "is a generic authentication protocol. It authenticates the user using digital signatures. The protocol does not require any other identifying information such as passwords, emails, usernames, or similar. With Alby you can use your lightning accounts to securely login to websites. <br /> To be compatible with other wallets we had to make a few changes that you can configure here. <br /> <strong>Ideally all those options are OFF.</strong> Use them only if you have old accounts.",
+        "legacy_lnurl_auth_202207": {
+          "title": "Legacy LNURL-Auth",
+          "subtitle": "The key generation for LNURL-auth has changed (July 2022). Alby was not compatible with other implementations. This was changed, but now different login keys are used. If you used LNURL-auth to login before you can still enable the old method. This option will be removed later, make sure to switch to the new login."
+        },
+        "legacy_lnurl_auth": {
+          "title": "Legacy signing for LNDhub and LNBits",
+          "subtitle": "Message signing and login with LNDhub (e.g. BlueWallet) and LNbits accounts has been changed (March 2022). If you logged in with these accounts you can still enable the old signing method. This option will be removed later, make sure to switch to the new login."
+        }
+      },
+      "camera_access": {
+        "title": "Camera access",
+        "subtitle": "For scanning QR codes",
+        "allow": "Allow camera access",
+        "granted": "Permission granted"
+      },
+      "language": {
+        "title": "Language",
+        "subtitle": "Translations are not 100% finished yet. <0>Help us translate Alby into your language!</0>"
+      },
+      "theme": {
+        "title": "Theme",
+        "subtitle": "Use Alby in dark or light mode",
+        "options": {
+          "dark": "Dark",
+          "light": "Light",
+          "system": "System"
+        }
+      },
+      "show_fiat": {
+        "title": "Sats to Fiat",
+        "subtitle": "Always convert into selected currency from selected exchange"
+      },
+      "currency": {
+        "title": "Currency",
+        "subtitle": "Show the amounts additionally in this currency"
+      },
+      "exchange": {
+        "title": "Exchange Source",
+        "subtitle": "Source of Bitcoin exchange rates"
+      },
+      "personal_data": {
+        "title": "Personal data",
+        "description": "Payees can request for additional data to be sent with a payment. This data is not shared with anyone without your consent, you will always be prompted before this data is sent along with a payment."
+      },
+      "name": {
+        "title": "Name",
+        "subtitle": "",
+        "placeholder": "Enter your name"
+      },
+      "email": {
+        "title": "Email",
+        "subtitle": "",
+        "placeholder": "Enter your email address"
+      },
+      "change_password": {
+        "title": "Change unlock password",
+        "subtitle": "",
+        "screen_reader": "Change unlock password",
+        "choose_password": {
+          "label": "Enter a new unlock password:"
+        },
+        "confirm_password": {
+          "label": "Confirm new password:"
+        },
+        "errors": {
+          "enter_password": "Please enter a new unlock password.",
+          "confirm_password": "Please confirm your password.",
+          "mismatched_password": "Passwords don't match."
+        }
+      }
+    },
+    "send": {
+      "title": "Send",
+      "qrcode": {
+        "title": "Waiting to scan"
+      },
+      "input": {
+        "label": "Invoice, Lightning Address or LNURL",
+        "placeholder": "Paste invoice, lnurl or lightning address"
+      },
+      "lnurlpay": {
+        "amount": {
+          "label": "Amount"
+        },
+        "comment": {
+          "label": "Comment"
+        },
+        "name": {
+          "label": "Name"
+        },
+        "email": {
+          "label": "Email"
+        }
+      }
+    },
+    "receive": {
+      "title": "Receive",
+      "actions": {
+        "create_invoice": "Create Invoice"
+      },
+      "amount": {
+        "label": "Amount",
+        "placeholder": "Amount in Satoshi..."
+      },
+      "description": {
+        "label": "Description",
+        "placeholder": "For e.g. who is sending this payment?"
+      },
+      "success": "Payment received!",
+      "payment": {
+        "waiting": "waiting for payment...",
+        "status": "Check payment status"
+      }
+    },
+    "publishers": {
+      "used": {
+        "title": "Your ⚡️ Websites",
+        "description": "Websites where you have used Alby before",
+        "no_info": "No websites yet."
+      },
+      "suggestions": {
+        "title": "Other ⚡️ Websites",
+        "description": "Websites where you can use Alby",
+        "list": {
+          "trading": "Trading",
+          "gaming": "Gaming",
+          "entertaiment": "Entertaiment",
+          "shopping": "Shopping",
+          "miscellaneous": "Miscellaneous"
+        }
+      },
+      "publisher": {
+        "allowance": {
+          "title": "Allowance",
+          "used_budget": "sats used"
+        }
+      }
+    },
+    "make_invoice": {
+      "title": "Create Invoice",
+      "amount": {
+        "label": "Amount (Satoshi)"
+      },
+      "memo": {
+        "label": "Memo"
+      },
+      "errors": {
+        "amount_too_small": "Amount is less than minimum",
+        "amount_too_big": "Amount exceeds maximum"
+      }
+    },
+    "confirm_sign_message": {
+      "title": "Sign",
+      "content": "{{host}} asks you to sign:"
+    },
+    "confirm_keysend": {
+      "title": "Approve Payment",
+      "success": "Payment sent! Preimage: {{preimage}}",
+      "payment_summary": {
+        "description": "Send payment to: {{destination}}"
+      }
+    },
+    "confirm_payment": {
+      "title": "Approve Payment",
+      "success": "Payment sent!",
+      "actions": {
+        "pay_now": "Pay now"
+      }
     }
+  },
+  "common": {
+    "password": "Password",
+    "success": "Success!",
+    "error": "Error",
+    "settings": "Settings",
+    "websites": "Websites",
+    "sats": "sats",
+    "loading": "loading",
+    "amount": "Amount",
+    "optional": "Optional",
+    "feedback": "Feedback",
+    "copied": "Copied!",
+    "actions": {
+      "delete": "Delete",
+      "edit": "Edit",
+      "next": "Next",
+      "open": "Open",
+      "cancel": "Cancel",
+      "confirm": "Confirm",
+      "continue": "Continue",
+      "connect": "Connect",
+      "lock": "Lock",
+      "unlock": "Unlock",
+      "send": "Send",
+      "save": "Save",
+      "receive": "Receive",
+      "close": "Close",
+      "export": "Export",
+      "remove": "Remove",
+      "copy": "Copy"
+    },
+    "errors": {
+      "connection_failed": "Connection failed"
+    }
+  },
+  "components": {
+    "allowance_menu": {
+      "confirm_delete": "Are you sure you want to delete this website?",
+      "hint": "This will reset the current budget",
+      "new_budget": {
+        "label": "New budget"
+      },
+      "set_budget": {
+        "title": "Set a new budget",
+        "screen_reader": "Allowance Options"
+      }
+    },
+    "qrcode_scanner": {
+      "title": "Scan QR Code",
+      "actions": {
+        "start_scanning": "Start scanning",
+        "stop_scanning": "Stop scanning"
+      },
+      "errors": {
+        "allow_camera_access": "Please allow camera access in the settings screen."
+      }
+    },
+    "transactionsTable": {
+      "fee": "Fee",
+      "preimage": "Preimage",
+      "received": "Received",
+      "sent": "Sent",
+      "boostagram": {
+        "sender": "Sender",
+        "message": "Message",
+        "app": "App",
+        "podcast": "Podcast"
+      }
+    },
+    "confirm_or_cancel": {
+      "only_trusted": "Only connect with sites you trust."
+    },
+    "budget_control": {
+      "remember": {
+        "label": "Remember and set a budget",
+        "description": "You may set a balance to not be asked for confirmation on payments until it is exhausted."
+      },
+      "budget": {
+        "label": "Budget"
+      }
+    },
+    "companion_download_info": {
+      "description": "You are trying to connect to a node behind Tor. To do this you either need to have the Alby companion app installed or have Tor running. (When you're unsure, we recommend the Alby companion app.)",
+      "download_here": "Download the Alby companion here!",
+      "using_tor": "click here to continue if you use the Tor Browser",
+      "or": "Or:"
+    },
+    "toasts": {
+      "connection_error": {
+        "what_you_can_do": "Here is what you can do:",
+        "double_check": "Double check your connection details",
+        "if_ssl_errors": "and if there are SSL errors (e.g. ERR_CERT_AUTHORITY_INVALID), click \"advanced\" and proceed to accept the certificate.",
+        "visit_guides": "Visit our guides for more help"
+      },
+      "login_failed": {
+        "password_reset": "Forgot your password? Click here"
+      },
+      "errors": {
+        "invalid_credentials": "Invalid password. Please review your password and email address and try again."
+      }
+    }
+  }
 }