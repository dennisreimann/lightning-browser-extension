<!DOCTYPE html>
<html lang="en" class="antialiased">

<head>
  <meta charset="UTF-8" />
  <meta name="viewport" content="width=device-width, initial-scale=1">
<<<<<<< HEAD
  <script src="http://localhost:8097"></script>
  <title>Lightning</title>
  <meta property="og:site_name" content="Lightning Browser Extension" />
  <meta property="og:image:url" content="/assets/icons/satsymbol-128.png" />
=======
  <title>Popup</title>
>>>>>>> efec532d
</head>

<body class="w-96">
  <div id="popup-root"></div>
  <!-- TODO: load from package once the lib supports it -->
  <script src="/assets/js/html5-qrcode.min.js"></script>
</body>

</html><|MERGE_RESOLUTION|>--- conflicted
+++ resolved
@@ -4,14 +4,9 @@
 <head>
   <meta charset="UTF-8" />
   <meta name="viewport" content="width=device-width, initial-scale=1">
-<<<<<<< HEAD
-  <script src="http://localhost:8097"></script>
   <title>Lightning</title>
   <meta property="og:site_name" content="Lightning Browser Extension" />
   <meta property="og:image:url" content="/assets/icons/satsymbol-128.png" />
-=======
-  <title>Popup</title>
->>>>>>> efec532d
 </head>
 
 <body class="w-96">
