import { decryptData, encryptData } from "~/common/lib/crypto";
import type { Message } from "~/types";

import state from "../../state";

const changePassword = async (message: Message) => {
  const accounts = state.getState().accounts;
  const password = state.getState().password as string;
  const newPassword = message.args.password as string;
  const tmpAccounts = { ...accounts };

  for (const accountId in tmpAccounts) {
    const accountConfig = decryptData(
      accounts[accountId].config as string,
      password
    );
    tmpAccounts[accountId].config = encryptData(accountConfig, newPassword);
<<<<<<< HEAD
    const accountNostrKey = decryptData(
      accounts[accountId].nostrPrivateKey as string,
      password
    );
    tmpAccounts[accountId].nostrPrivateKey = encryptData(
      accountNostrKey,
      newPassword
    );
    const accountLiquidKey = decryptData(
      accounts[accountId].liquidPrivateKey as string,
      password
    );
    tmpAccounts[accountId].liquidPrivateKey = encryptData(
      accountLiquidKey,
      newPassword
    );
=======
    if (accounts[accountId].nostrPrivateKey) {
      const accountNostrKey = decryptData(
        accounts[accountId].nostrPrivateKey as string,
        password
      );
      tmpAccounts[accountId].nostrPrivateKey = encryptData(
        accountNostrKey,
        newPassword
      );
    }
>>>>>>> 667aef12
  }
  state.setState({ accounts: tmpAccounts, password: newPassword });
  // make sure we immediately persist the updated accounts
  await state.getState().saveToStorage();

  return {};
};

export default changePassword;<|MERGE_RESOLUTION|>--- conflicted
+++ resolved
@@ -15,24 +15,6 @@
       password
     );
     tmpAccounts[accountId].config = encryptData(accountConfig, newPassword);
-<<<<<<< HEAD
-    const accountNostrKey = decryptData(
-      accounts[accountId].nostrPrivateKey as string,
-      password
-    );
-    tmpAccounts[accountId].nostrPrivateKey = encryptData(
-      accountNostrKey,
-      newPassword
-    );
-    const accountLiquidKey = decryptData(
-      accounts[accountId].liquidPrivateKey as string,
-      password
-    );
-    tmpAccounts[accountId].liquidPrivateKey = encryptData(
-      accountLiquidKey,
-      newPassword
-    );
-=======
     if (accounts[accountId].nostrPrivateKey) {
       const accountNostrKey = decryptData(
         accounts[accountId].nostrPrivateKey as string,
@@ -43,7 +25,16 @@
         newPassword
       );
     }
->>>>>>> 667aef12
+    if (accounts[accountId].liquidPrivateKey) {
+      const accountLiquidKey = decryptData(
+        accounts[accountId].liquidPrivateKey as string,
+        password
+      );
+      tmpAccounts[accountId].liquidPrivateKey = encryptData(
+        accountLiquidKey,
+        newPassword
+      );
+    }
   }
   state.setState({ accounts: tmpAccounts, password: newPassword });
   // make sure we immediately persist the updated accounts
