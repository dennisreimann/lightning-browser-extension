import ConnectLnd from "../screens/Onboard/ConnectLnd";
import ConnectLndHub from "../screens/Onboard/ConnectLndHub";
import ConnectLnbits from "../screens/Onboard/ConnectLnbits";
import ConnectEclair from "../screens/Onboard/ConnectEclair";
import ConnectCitadel from "../screens/Onboard/ConnectCitadel";
import NewWallet from "../screens/Onboard/NewWallet";
import ConnectUmbrel from "../screens/Onboard/ConnectUmbrel";
<<<<<<< HEAD
import ConnectStart9 from "../screens/Onboard/ConnectStart9";
=======
import ConnectMyNode from "../screens/Onboard/ConnectMyNode";
>>>>>>> eb6d928f

export default [
  { path: "lnd", element: <ConnectLnd /> },
  { path: "lnd-hub", element: <ConnectLndHub /> },
  { path: "lnbits", element: <ConnectLnbits /> },
  { path: "eclair", element: <ConnectEclair /> },
  { path: "citadel", element: <ConnectCitadel /> },
  { path: "create-wallet", element: <NewWallet /> },
  { path: "umbrel", element: <ConnectUmbrel /> },
<<<<<<< HEAD
  { path: "start9", element: <ConnectStart9 /> },
=======
  { path: "mynode", element: <ConnectMyNode /> },
>>>>>>> eb6d928f
];<|MERGE_RESOLUTION|>--- conflicted
+++ resolved
@@ -5,11 +5,8 @@
 import ConnectCitadel from "../screens/Onboard/ConnectCitadel";
 import NewWallet from "../screens/Onboard/NewWallet";
 import ConnectUmbrel from "../screens/Onboard/ConnectUmbrel";
-<<<<<<< HEAD
 import ConnectStart9 from "../screens/Onboard/ConnectStart9";
-=======
 import ConnectMyNode from "../screens/Onboard/ConnectMyNode";
->>>>>>> eb6d928f
 
 export default [
   { path: "lnd", element: <ConnectLnd /> },
@@ -19,9 +16,6 @@
   { path: "citadel", element: <ConnectCitadel /> },
   { path: "create-wallet", element: <NewWallet /> },
   { path: "umbrel", element: <ConnectUmbrel /> },
-<<<<<<< HEAD
   { path: "start9", element: <ConnectStart9 /> },
-=======
   { path: "mynode", element: <ConnectMyNode /> },
->>>>>>> eb6d928f
 ];