import PinExtension from "@screens/Onboard/PinExtension";
import SetPassword from "@screens/Onboard/SetPassword";
import TestConnection from "@screens/Onboard/TestConnection";
import ChooseConnector from "@screens/connectors/ChooseConnector";
import { useState } from "react";
import { useTranslation } from "react-i18next";
import { HashRouter as Router, Routes, Route, Outlet } from "react-router-dom";
import { ToastContainer } from "react-toastify";
import Container from "~/app/components/Container";
import { SettingsProvider } from "~/app/context/SettingsContext";
import { getConnectorRoutes } from "~/app/router/connectorRoutes";
import AlbyWallet from "~/app/screens/connectors/AlbyWallet";
import ChooseConnectorPath from "~/app/screens/connectors/ChooseConnectorPath";
import i18n from "~/i18n/i18nConfig";

const connectorRoutes = getConnectorRoutes();

<<<<<<< HEAD
function Welcome() {
=======
function getRoutes(
  connectorRoutes: {
    path: string;
    element: JSX.Element;
    title: string;
    logo: string;
  }[]
): RouteObject[] {
  return [
    {
      path: "/",
      element: <SetPassword />,
    },
    {
      path: "/choose-path",
      children: [
        {
          index: true,
          element: (
            <ChooseConnectorPath
              title={i18n.t("translation:choose_path.title")}
              description={i18n.t("translation:choose_path.description")}
            />
          ),
        },
        {
          path: "create",
          element: <AlbyWallet variant="create" />,
        },
        {
          path: "login",
          element: <AlbyWallet variant="login" />,
        },
        {
          path: "choose-connector",
          children: [
            {
              index: true,
              element: (
                <ChooseConnector
                  title={i18n.t("translation:choose_connector.title")}
                  description={i18n.t(
                    "translation:choose_connector.description"
                  )}
                />
              ),
            },
            ...connectorRoutes,
          ],
        },
      ],
    },
    {
      path: "/test-connection",
      element: <TestConnection />,
    },
    {
      path: "/pin-extension",
      element: <PinExtension />,
    },
  ];
}

const routes = getRoutes(connectorRoutes);

function WelcomeRouter() {
>>>>>>> 65f1c354
  return (
    <SettingsProvider>
      <Router>
        <ToastContainer
          autoClose={15000}
          hideProgressBar={true}
          className="w-fit max-w-2xl"
        />
        <Routes>
          <Route path="/" element={<Layout />}>
            <Route index element={<SetPassword />} />
            <Route path="choose-path">
              <Route
                index={true}
                element={
                  <ChooseConnectorPath
                    title={i18n.t("translation:choose_path.title")}
                    description={i18n.t("translation:choose_path.description")}
                  />
                }
              ></Route>
              <Route path="create" element={<AlbyWallet variant="create" />} />
              <Route path="login" element={<AlbyWallet variant="login" />} />
              <Route path="choose-connector">
                <Route
                  index={true}
                  element={
                    <ChooseConnector
                      title={i18n.t("translation:choose_connector.title")}
                      description={i18n.t(
                        "translation:choose_connector.description"
                      )}
                      connectorRoutes={connectorRoutes}
                    />
                  }
                ></Route>
                {connectorRoutes.map((connectorRoute) => {
                  if (connectorRoute.children) {
                    return (
                      <Route
                        key={connectorRoute.path}
                        path={connectorRoute.path}
                      >
                        <Route index element={connectorRoute.element} />
                        {connectorRoute.children.map((connectorRoute) => (
                          <Route
                            key={connectorRoute.path}
                            path={connectorRoute.path}
                            element={connectorRoute.element}
                          />
                        ))}
                      </Route>
                    );
                  } else {
                    return (
                      <Route
                        key={connectorRoute.path}
                        path={connectorRoute.path}
                        element={connectorRoute.element}
                      />
                    );
                  }
                })}
              </Route>
            </Route>
            <Route path="test-connection" element={<TestConnection />} />
          </Route>
        </Routes>
      </Router>
    </SettingsProvider>
  );
}

function Layout() {
  const { t } = useTranslation();

  const [languageChanged, setLanguageChanged] = useState(false);
  i18n.on("languageChanged", () => {
    // Trigger rerender to update displayed language
    setLanguageChanged(!languageChanged);
  });

  return (
    <div>
      <div className="max-w-7xl mx-auto px-4 sm:px-6 lg:px-8">
        <div className="text-center font-serif font-medium text-2xl my-14 dark:text-white">
          <p>
            {t("welcome.title")}
            <img
              src="assets/icons/alby_icon_yellow.svg"
              alt="Alby"
              className="dark:hidden inline align-middle w-6 ml-2"
            />
            <img
              src="assets/icons/alby_icon_yellow_dark.svg"
              alt="Alby"
              className="hidden dark:inline align-middle w-6 ml-2"
            />
          </p>
        </div>
      </div>
      <Container maxWidth="xl">
        <Outlet />
      </Container>
    </div>
  );
}

export default Welcome;<|MERGE_RESOLUTION|>--- conflicted
+++ resolved
@@ -15,76 +15,7 @@
 
 const connectorRoutes = getConnectorRoutes();
 
-<<<<<<< HEAD
 function Welcome() {
-=======
-function getRoutes(
-  connectorRoutes: {
-    path: string;
-    element: JSX.Element;
-    title: string;
-    logo: string;
-  }[]
-): RouteObject[] {
-  return [
-    {
-      path: "/",
-      element: <SetPassword />,
-    },
-    {
-      path: "/choose-path",
-      children: [
-        {
-          index: true,
-          element: (
-            <ChooseConnectorPath
-              title={i18n.t("translation:choose_path.title")}
-              description={i18n.t("translation:choose_path.description")}
-            />
-          ),
-        },
-        {
-          path: "create",
-          element: <AlbyWallet variant="create" />,
-        },
-        {
-          path: "login",
-          element: <AlbyWallet variant="login" />,
-        },
-        {
-          path: "choose-connector",
-          children: [
-            {
-              index: true,
-              element: (
-                <ChooseConnector
-                  title={i18n.t("translation:choose_connector.title")}
-                  description={i18n.t(
-                    "translation:choose_connector.description"
-                  )}
-                />
-              ),
-            },
-            ...connectorRoutes,
-          ],
-        },
-      ],
-    },
-    {
-      path: "/test-connection",
-      element: <TestConnection />,
-    },
-    {
-      path: "/pin-extension",
-      element: <PinExtension />,
-    },
-  ];
-}
-
-const routes = getRoutes(connectorRoutes);
-
-function WelcomeRouter() {
->>>>>>> 65f1c354
   return (
     <SettingsProvider>
       <Router>
@@ -151,6 +82,7 @@
               </Route>
             </Route>
             <Route path="test-connection" element={<TestConnection />} />
+            <Route path="pin-extension" element={<PinExtension />} />
           </Route>
         </Routes>
       </Router>
