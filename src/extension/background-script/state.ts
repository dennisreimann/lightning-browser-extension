import merge from "lodash.merge";
import pick from "lodash.pick";
import browser from "webextension-polyfill";
import createState from "zustand";
import { CURRENCIES } from "~/common/constants";
import { decryptData } from "~/common/lib/crypto";
import { isManifestV3 } from "~/common/utils/mv3";
import { Migration } from "~/extension/background-script/migrations";
import i18n from "~/i18n/i18nConfig";
import type { Account, Accounts, SettingsStorage } from "~/types";

import connectors from "./connectors";
import type Connector from "./connectors/connector.interface";
import Nostr from "./nostr";

interface State {
  account: Account | null;
  accounts: Accounts;
  migrations: Migration[] | null;
  connector: Connector | null;
  currentAccountId: string | null;
  nostrPrivateKey: string | null;
  nostr: Nostr | null;
  mv2Password: string | null;
  password: (password?: string | null) => Promise<string | null>;
  getAccount: () => Account | null;
  getConnector: () => Promise<Connector>;
  getNostr: () => Promise<Nostr>;
  init: () => Promise<void>;
  isUnlocked: () => Promise<boolean>;
  lock: () => Promise<void>;
  saveToStorage: () => Promise<void>;
  settings: SettingsStorage;
  reset: () => Promise<void>;
}

interface BrowserStorage {
  settings: SettingsStorage;
  accounts: Accounts;
  currentAccountId: string | null;
  migrations: Migration[] | null;
  nostrPrivateKey: string | null;
}

export const DEFAULT_SETTINGS: SettingsStorage = {
  browserNotifications: true,
  websiteEnhancements: true,
  legacyLnurlAuth: false,
  isUsingLegacyLnurlAuthKey: false,
  userName: "",
  userEmail: "",
  locale: i18n.resolvedLanguage,
  theme: "system",
  showFiat: true,
  currency: CURRENCIES.USD,
  exchange: "alby",
  debug: false,
  nostrEnabled: false,
  closedTips: [],
};

// these keys get synced from the state to the browser storage
// the values are the default values
const browserStorageDefaults: BrowserStorage = {
  settings: { ...DEFAULT_SETTINGS }, // duplicate DEFALT_SETTINGS
  accounts: {},
  currentAccountId: null,
  migrations: [],
  nostrPrivateKey: null,
};

const browserStorageKeys = Object.keys(browserStorageDefaults) as Array<
  keyof BrowserStorage
>;

const state = createState<State>((set, get) => ({
  connector: null,
  account: null,
  settings: DEFAULT_SETTINGS,
  migrations: [],
  accounts: {},
  currentAccountId: null,
  nostr: null,
  nostrPrivateKey: null,
  mv2Password: null,
  password: async (password) => {
    if (isManifestV3) {
      if (password) {
        // @ts-ignore: https://github.com/mozilla/webextension-polyfill/issues/329
        await browser.storage.session.set({ password });
      }
      // @ts-ignore: https://github.com/mozilla/webextension-polyfill/issues/329
      const storageSessionPassword = await browser.storage.session.get(
        "password"
      );

      return storageSessionPassword.password;
    } else {
      if (password) {
        set({ mv2Password: password });
      }
      return get().mv2Password;
    }
  },
  getAccount: () => {
    const currentAccountId = get().currentAccountId as string;
    let account = null;
    if (currentAccountId) {
      account = get().accounts[currentAccountId];
    }
    return account;
  },
  getConnector: async () => {
    if (get().connector) {
      return get().connector as Connector;
    }
    const currentAccountId = get().currentAccountId as string;
    const account = get().accounts[currentAccountId];
    const password = await get().password();
    if (!password) throw new Error("Password is not set");
    const config = decryptData(account.config as string, password);

    const connector = new connectors[account.connector](config);
    await connector.init();

    set({ connector: connector });

    return connector;
  },
  getNostr: async () => {
    if (get().nostr) {
      return get().nostr as Nostr;
    }
    const currentAccountId = get().currentAccountId as string;
    const account = get().accounts[currentAccountId];

    const password = await get().password();
    if (!password) throw new Error("Password is not set");
    const privateKey = decryptData(account.nostrPrivateKey as string, password);

    const nostr = new Nostr(privateKey);
    set({ nostr: nostr });

    return nostr;
  },
  lock: async () => {
<<<<<<< HEAD
    if (isManifestV3) {
      // @ts-ignore: https://github.com/mozilla/webextension-polyfill/issues/329
      await browser.storage.session.set({ password: null });
    } else {
      set({ mv2Password: null });
    }
    const connector = await get().connector;
=======
    const allTabs = browser.extension.getViews({ type: "tab" });
    for (const tab of allTabs) {
      tab.close();
    }
    const connector = get().connector;
>>>>>>> f2b04a72
    if (connector) {
      await connector.unload();
    }
    set({ connector: null, account: null, nostr: null });
  },
  isUnlocked: async () => {
    const password = await await get().password();
    return !!password;
  },
  init: () => {
    return browser.storage.sync.get(browserStorageKeys).then((result) => {
      // Deep merge to ensure that nested defaults are also merged instead of overwritten.
      const data = merge(browserStorageDefaults, result as BrowserStorage);
      set(data);
    });
  },
  reset: async () => {
    set({ ...browserStorageDefaults });
    get().saveToStorage();
  },
  saveToStorage: () => {
    const current = get();
    const data = {
      ...browserStorageDefaults,
      ...pick(current, browserStorageKeys),
    };
    return browser.storage.sync.set(data);
  },
}));

export default state;<|MERGE_RESOLUTION|>--- conflicted
+++ resolved
@@ -144,21 +144,17 @@
     return nostr;
   },
   lock: async () => {
-<<<<<<< HEAD
     if (isManifestV3) {
       // @ts-ignore: https://github.com/mozilla/webextension-polyfill/issues/329
       await browser.storage.session.set({ password: null });
     } else {
       set({ mv2Password: null });
     }
-    const connector = await get().connector;
-=======
     const allTabs = browser.extension.getViews({ type: "tab" });
     for (const tab of allTabs) {
       tab.close();
     }
     const connector = get().connector;
->>>>>>> f2b04a72
     if (connector) {
       await connector.unload();
     }
