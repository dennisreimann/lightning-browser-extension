--- conflicted
+++ resolved
@@ -88,12 +88,8 @@
       onboard: onboard.prompt,
       enable: allowances.enable,
       getInfo: webbtc.getInfo,
-<<<<<<< HEAD
       signPsbtWithPrompt: webbtc.signPsbtWithPrompt,
-      getAddressWithPrompt: webbtc.getAddressWithPrompt,
-=======
       getAddressOrPrompt: webbtc.getAddressOrPrompt,
->>>>>>> ab2faece
     },
     alby: {
       enable: allowances.enable,
