import { useState, useRef } from "react";
import { SendIcon } from "@bitcoin-design/bitcoin-icons-react/filled";

import Input from "../../../components/Form/Input";
import Button from "../../../components/Button";
import { useNavigate } from "react-router-dom";

import utils from "../../../../common/lib/utils";

const initialFormData = Object.freeze({
  url: "",
  macaroon: "",
});

export default function ConnectLnd() {
  const navigate = useNavigate();
  const [formData, setFormData] = useState(initialFormData);
  const [isDragging, setDragging] = useState(false);
  const hiddenFileInput = useRef<HTMLInputElement>(null);
  const [loading, setLoading] = useState(false);

  function handleChange(event: React.ChangeEvent<HTMLInputElement>) {
    setFormData({
      ...formData,
      [event.target.name]: event.target.value.trim(),
    });
  }

  async function handleSubmit(event: React.FormEvent<HTMLFormElement>) {
    event.preventDefault();
    setLoading(true);
    const { url, macaroon } = formData;
    const account = {
      name: "LND",
      config: {
        macaroon,
        url,
      },
      connector: "lnd",
    };

    try {
      const validation = await utils.call("validateAccount", account);
      if (validation.valid) {
        const addResult = await utils.call("addAccount", account);
        if (addResult.accountId) {
          await utils.call("selectAccount", {
            id: addResult.accountId,
          });
          navigate("/test-connection");
        }
      } else {
        alert(`
          Connection failed. Are your LND credentials correct? \n\n(${validation.error})`);
      }
    } catch (e) {
      console.error(e);
      let message = "Connection failed. Are your LND credentials correct?";
      if (e instanceof Error) {
        message += `\n\n${e.message}`;
      }
      alert(message);
    }
    setLoading(false);
  }

  function dropHandler(event: React.DragEvent<HTMLDivElement>) {
    event.preventDefault();
    if (
      event.dataTransfer.items &&
      event.dataTransfer.items[0].kind === "file"
    ) {
      const file = event.dataTransfer.items[0].getAsFile();
      if (file) {
        const extension = file.name.split(".").pop();
        if (extension === "macaroon") readFile(file);
      }
    }
    if (isDragging) setDragging(false);
  }

  function readFile(file: File) {
    const reader = new FileReader();
    reader.onload = function (evt) {
      if (evt.target?.result) {
        const macaroon = utils.bytesToHexString(
          new Uint8Array(evt.target.result as ArrayBuffer)
        );
        if (macaroon) {
          setFormData({
            ...formData,
            macaroon,
          });
        }
      }
    };
    reader.readAsArrayBuffer(file);
  }

  function dragOverHandler(event: React.DragEvent<HTMLDivElement>) {
    event.preventDefault();
    if (!isDragging) setDragging(true);
  }

  function dragLeaveHandler(event: React.DragEvent<HTMLDivElement>) {
    if (isDragging) setDragging(false);
  }

  return (
    <div className="relative mt-24 lg:flex space-x-8">
      <div className="lg:w-1/2">
        <h1 className="text-3xl font-bold dark:text-white">
          Connect to your LND node
        </h1>
        <p className="text-gray-500 mt-6 dark:text-gray-400">
          You will need to retrieve the node url and an admin macaroon.
        </p>
        <form onSubmit={handleSubmit}>
          <div className="w-4/5">
            <div className="mt-6">
              <label className="block font-medium text-gray-700 dark:text-white">
                Address
              </label>
              <div className="mt-1">
                <Input
                  name="url"
                  placeholder="https://"
                  onChange={handleChange}
                  required
                />
              </div>
            </div>
            <div className="mt-6">
              <div>
                <label className="block font-medium text-gray-700 dark:text-white">
                  Macaroon
                </label>
                <div className="mt-1">
                  <Input
                    name="macaroon"
                    value={formData.macaroon}
                    onChange={handleChange}
                    required
                  />
                </div>
              </div>
              <p className="text-center my-4 dark:text-white">OR</p>
              <div
                className={`cursor-pointer bg-white dark:bg-gray-800 flex flex-col items-center p-4 py-10 border-dashed border-2 border-gray-300 bg-gray-50 rounded-md text-center transition duration-200 ${
                  isDragging ? "border-blue-500 bg-blue-50" : ""
                }`}
                onDrop={dropHandler}
                onDragOver={dragOverHandler}
                onDragLeave={dragLeaveHandler}
                onClick={() => {
                  if (hiddenFileInput?.current) hiddenFileInput.current.click();
                }}
              >
<<<<<<< HEAD
                <UploadIcon
                  className="mb-3 h-9 w-9 text-blue-500"
                  aria-hidden="true"
                />
                <p className="dark:text-white">
=======
                <SendIcon className="mb-3 h-9 w-9 text-blue-500" />
                <p>
>>>>>>> 3a3d26be
                  Drag and drop your macaroon here or{" "}
                  <span className="underline">browse</span>
                </p>
                <input
                  ref={hiddenFileInput}
                  onChange={(event) => {
                    if (event.target.files) {
                      const file = event.target.files[0];
                      readFile(file);
                    }
                  }}
                  type="file"
                  accept=".macaroon"
                  hidden
                />
              </div>
            </div>
          </div>
          <div className="mt-8 flex space-x-4">
            <Button
              label="Back"
              onClick={(e) => {
                e.preventDefault();
                navigate(-1);
                return false;
              }}
            />
            <Button
              type="submit"
              label="Continue"
              primary
              loading={loading}
              disabled={formData.url === "" || formData.macaroon === ""}
            />
          </div>
        </form>
      </div>
      <div className="mt-16 lg:mt-0 lg:w-1/2">
        <div className="lg:flex h-full justify-center items-center">
          <img
            src="assets/icons/satsymbol.svg"
            alt="sat"
            className="max-w-xs"
          />
        </div>
      </div>
    </div>
  );
}<|MERGE_RESOLUTION|>--- conflicted
+++ resolved
@@ -156,16 +156,8 @@
                   if (hiddenFileInput?.current) hiddenFileInput.current.click();
                 }}
               >
-<<<<<<< HEAD
-                <UploadIcon
-                  className="mb-3 h-9 w-9 text-blue-500"
-                  aria-hidden="true"
-                />
+                <SendIcon className="mb-3 h-9 w-9 text-blue-500" />
                 <p className="dark:text-white">
-=======
-                <SendIcon className="mb-3 h-9 w-9 text-blue-500" />
-                <p>
->>>>>>> 3a3d26be
                   Drag and drop your macaroon here or{" "}
                   <span className="underline">browse</span>
                 </p>
