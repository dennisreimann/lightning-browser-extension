<<<<<<< HEAD
import React, { useState } from "react";
import { useLocation, useNavigate } from "react-router-dom";
import { useTranslation } from "react-i18next";

import utils from "~/common/lib/utils";
import { useAuth } from "~/app/context/AuthContext";
=======
>>>>>>> c07cd866
import AlbyLogo from "@components/AlbyLogo";
import Button from "@components/Button";
import Input from "@components/form/Input";
import React, { useState } from "react";
import { useLocation, useNavigate } from "react-router-dom";
import { useAuth } from "~/app/context/AuthContext";
import utils from "~/common/lib/utils";

function Unlock() {
  const [password, setPassword] = useState("");
  const [error, setError] = useState("");
  const navigate = useNavigate();
  const location = useLocation() as {
    state: { from?: { pathname?: string } };
  };
  const auth = useAuth();
  const { t } = useTranslation("translation", { keyPrefix: "unlock" });
  const from = location.state.from?.pathname || "/";

  function handlePasswordChange(event: React.ChangeEvent<HTMLInputElement>) {
    setError("");
    setPassword(event.target.value);
  }

  function handleSubmit(event: React.FormEvent<HTMLFormElement>) {
    unlock();
    event.preventDefault();
  }

  function reset() {
    utils.openPage("welcome.html");
  }

  function unlock() {
    auth
      .unlock(password, () => {
        navigate(from, { replace: true });
      })
      .catch((e) => {
        setError(e.message);
      });
  }

  return (
    <div className="p-8">
      <div className="flex justify-center">
        <div className="w-40 dark:text-white">
          <AlbyLogo />
        </div>
      </div>
      <p className="text-center text-xl font-normal font-serif mt-8 mb-5 dark:text-white">
        {t("unlock_to_continue")}
      </p>
      <form onSubmit={handleSubmit}>
        <div className="mb-5">
          <Input
            placeholder="Password"
            type="password"
            autoFocus
            value={password}
            onChange={handlePasswordChange}
          />
          {error && (
            <p className="mt-1 text-red-500">
              {error} (
              <span
                onClick={(event) => {
                  reset();
                }}
              >
                config
              </span>
              )
            </p>
          )}
        </div>
        <Button
          type="submit"
          label={t("actions.unlock")}
          fullWidth
          primary
          disabled={password === ""}
        />

        <div className="flex justify-center space-x-1 mt-5">
          <span className="text-gray-500">{t("help_contact.part1")} </span>
          <a
            className="text-orange-bitcoin font-semibold"
            href="mailto:support@getalby.com"
          >
            {t("help_contact.part2")}
          </a>
        </div>
      </form>
    </div>
  );
}

export default Unlock;<|MERGE_RESOLUTION|>--- conflicted
+++ resolved
@@ -1,16 +1,8 @@
-<<<<<<< HEAD
-import React, { useState } from "react";
-import { useLocation, useNavigate } from "react-router-dom";
-import { useTranslation } from "react-i18next";
-
-import utils from "~/common/lib/utils";
-import { useAuth } from "~/app/context/AuthContext";
-=======
->>>>>>> c07cd866
 import AlbyLogo from "@components/AlbyLogo";
 import Button from "@components/Button";
 import Input from "@components/form/Input";
 import React, { useState } from "react";
+import { useTranslation } from "react-i18next";
 import { useLocation, useNavigate } from "react-router-dom";
 import { useAuth } from "~/app/context/AuthContext";
 import utils from "~/common/lib/utils";
