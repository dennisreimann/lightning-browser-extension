<<<<<<< HEAD
import fetchAdapter from "@vespaiach/axios-fetch-adapter";
import axios, { AxiosRequestConfig, Method } from "axios";
import type { AxiosResponse } from "axios";
=======
import type { AxiosResponse, Method } from "axios";
import axios, { AxiosRequestConfig } from "axios";
>>>>>>> cbba572c
import lightningPayReq from "bolt11";
import Base64 from "crypto-js/enc-base64";
import Hex from "crypto-js/enc-hex";
import hmacSHA256 from "crypto-js/hmac-sha256";
import sha256 from "crypto-js/sha256";
import utils from "~/common/lib/utils";
import HashKeySigner from "~/common/utils/signer";

import state from "../state";
import Connector, {
  CheckPaymentArgs,
  CheckPaymentResponse,
  ConnectorInvoice,
  ConnectPeerResponse,
  GetBalanceResponse,
  GetInfoResponse,
  GetInvoicesResponse,
  KeysendArgs,
  MakeInvoiceArgs,
  MakeInvoiceResponse,
  SendPaymentArgs,
  SendPaymentResponse,
  SignMessageArgs,
  SignMessageResponse,
} from "./connector.interface";

interface Config {
  login: string;
  password: string;
  url: string;
}

const HMAC_VERIFY_HEADER_KEY =
  process.env.HMAC_VERIFY_HEADER_KEY || "alby-extension"; // default is mainly that TS is happy

const defaultHeaders = {
  Accept: "application/json",
  "Access-Control-Allow-Origin": "*",
  "Content-Type": "application/json",
  "X-User-Agent": "alby-extension",
};

export default class LndHub implements Connector {
  config: Config;
  access_token?: string;
  access_token_created?: number;
  refresh_token?: string;
  refresh_token_created?: number;
  noRetry?: boolean;

  constructor(config: Config) {
    this.config = config;
  }

  async init() {
    return this.authorize();
  }

  unload() {
    return Promise.resolve();
  }

  get supportedMethods() {
    return ["getInfo", "keysend", "makeInvoice", "sendPayment", "signMessage"];
  }

  // not yet implemented
  async connectPeer(): Promise<ConnectPeerResponse> {
    console.error(
      `${this.constructor.name} does not implement the getInvoices call`
    );
    throw new Error("Not yet supported with the currently used account.");
  }

  async getInvoices(): Promise<GetInvoicesResponse> {
    const data = await this.request<
      {
        r_hash: {
          type: "Buffer";
          data: number[];
        };
        amt: number;
        custom_records: ConnectorInvoice["custom_records"];
        description: string;
        expire_time: number;
        ispaid: boolean;
        keysend: boolean;
        pay_req: string;
        payment_hash: string;
        payment_request: string;
        timestamp: number;
        type: "user_invoice";
      }[]
    >("GET", "/getuserinvoices", undefined);

    const invoices: ConnectorInvoice[] = data
      .map(
        (invoice, index): ConnectorInvoice => ({
          custom_records: invoice.custom_records,
          id: `${invoice.payment_request}-${index}`,
          memo: invoice.description,
          preimage: "", // lndhub doesn't support preimage (yet)
          settled: invoice.ispaid,
          settleDate: invoice.timestamp * 1000,
          totalAmount: `${invoice.amt}`,
          type: "received",
        })
      )
      .sort((a, b) => {
        return b.settleDate - a.settleDate;
      });

    return {
      data: {
        invoices,
      },
    };
  }

  async getInfo(): Promise<GetInfoResponse> {
    const { alias } = await this.request<{ alias: string }>(
      "GET",
      "/getinfo",
      undefined
    );
    return {
      data: {
        alias,
      },
    };
  }

  async getBalance(): Promise<GetBalanceResponse> {
    const { BTC } = await this.request<{ BTC: { AvailableBalance: number } }>(
      "GET",
      "/balance",
      undefined
    );

    return {
      data: {
        balance: BTC.AvailableBalance,
      },
    };
  }

  async sendPayment(args: SendPaymentArgs): Promise<SendPaymentResponse> {
    const data = await this.request<{
      error?: string;
      message: string;
      payment_error?: string;
      payment_hash:
        | {
            type: string;
            data: ArrayBuffer;
          }
        | string;
      payment_preimage:
        | {
            type: string;
            data: ArrayBuffer;
          }
        | string;
      payment_route?: { total_amt: number; total_fees: number };
    }>("POST", "/payinvoice", {
      invoice: args.paymentRequest,
    });
    if (data.error) {
      throw new Error(data.message);
    }
    if (data.payment_error) {
      throw new Error(data.payment_error);
    }
    if (
      typeof data.payment_hash === "object" &&
      data.payment_hash.type === "Buffer"
    ) {
      data.payment_hash = Buffer.from(data.payment_hash.data).toString("hex");
    }
    if (
      typeof data.payment_preimage === "object" &&
      data.payment_preimage.type === "Buffer"
    ) {
      data.payment_preimage = Buffer.from(data.payment_preimage.data).toString(
        "hex"
      );
    }

    // HACK!
    // some Lnbits extension that implement the LNDHub API do not return the route information.
    // to somewhat work around this we set a payment route and use the amount from the payment request.
    // lnbits needs to fix this and return proper route information with a total amount and fees
    if (!data.payment_route) {
      const paymentRequestDetails = lightningPayReq.decode(args.paymentRequest);
      const amountInSats = paymentRequestDetails.satoshis || 0;
      data.payment_route = { total_amt: amountInSats, total_fees: 0 };
    }
    return {
      data: {
        preimage: data.payment_preimage as string,
        paymentHash: data.payment_hash as string,
        route: data.payment_route,
      },
    };
  }

  async keysend(args: KeysendArgs): Promise<SendPaymentResponse> {
    const data = await this.request<{
      error: string;
      message: string;
      payment_error?: string;
      payment_hash:
        | {
            type: string;
            data: ArrayBuffer;
          }
        | string;
      payment_preimage:
        | {
            type: string;
            data: ArrayBuffer;
          }
        | string;
      payment_route: { total_amt: number; total_fees: number };
    }>("POST", "/keysend", {
      destination: args.pubkey,
      amount: args.amount,
      customRecords: args.customRecords,
    });
    if (data.error) {
      throw new Error(data.message);
    }
    if (data.payment_error) {
      throw new Error(data.payment_error);
    }
    if (
      typeof data.payment_hash === "object" &&
      data.payment_hash.type === "Buffer"
    ) {
      data.payment_hash = Buffer.from(data.payment_hash.data).toString("hex");
    }
    if (
      typeof data.payment_preimage === "object" &&
      data.payment_preimage.type === "Buffer"
    ) {
      data.payment_preimage = Buffer.from(data.payment_preimage.data).toString(
        "hex"
      );
    }

    return {
      data: {
        preimage: data.payment_preimage as string,
        paymentHash: data.payment_hash as string,
        route: data.payment_route,
      },
    };
  }

  async checkPayment(args: CheckPaymentArgs): Promise<CheckPaymentResponse> {
    const { paid } = await this.request<{ paid: boolean }>(
      "GET",
      `/checkpayment/${args.paymentHash}`,
      undefined
    );
    return {
      data: {
        paid,
      },
    };
  }

  signMessage(args: SignMessageArgs): Promise<SignMessageResponse> {
    // make sure we got the config to create a new key
    if (!this.config.url || !this.config.login || !this.config.password) {
      return Promise.reject(new Error("Missing config"));
    }
    if (!args.message) {
      return Promise.reject(new Error("Invalid message"));
    }
    let message: string | Uint8Array;
    message = sha256(args.message).toString(Hex);
    let keyHex = sha256(
      `lndhub://${this.config.login}:${this.config.password}`
    ).toString(Hex);
    const { settings } = state.getState();
    if (settings.legacyLnurlAuth) {
      message = utils.stringToUint8Array(args.message);
      keyHex = sha256(
        `LBE-LNDHUB-${this.config.url}-${this.config.login}-${this.config.password}`
      ).toString(Hex);
    }
    if (!keyHex) {
      return Promise.reject(new Error("Could not create key"));
    }
    const signer = new HashKeySigner(keyHex);
    const signedMessageDERHex = signer.sign(message).toDER("hex");
    // make sure we got some signed message
    if (!signedMessageDERHex) {
      return Promise.reject(new Error("Signing failed"));
    }
    return Promise.resolve({
      data: {
        message: args.message,
        signature: signedMessageDERHex,
      },
    });
  }

  async makeInvoice(args: MakeInvoiceArgs): Promise<MakeInvoiceResponse> {
    const data = await this.request<{
      payment_request: string;
      r_hash: { type: string; data: ArrayBuffer } | string;
    }>("POST", "/addinvoice", {
      amt: args.amount,
      memo: args.memo,
    });
    if (typeof data.r_hash === "object" && data.r_hash.type === "Buffer") {
      data.r_hash = Buffer.from(data.r_hash.data).toString("hex");
    }
    return {
      data: {
        paymentRequest: data.payment_request,
        rHash: data.r_hash as string,
      },
    };
  }

  async authorize() {
    const url = `${this.config.url}/auth?type=auth`;
    try {
      const { data: authData } = await axios.post(
        url,
        {
          login: this.config.login,
          password: this.config.password,
        },
<<<<<<< HEAD
        adapter: fetchAdapter,
      }
    );
=======
        {
          headers: {
            ...defaultHeaders,
            "X-TS": Math.floor(Date.now() / 1000),
            "X-VERIFY": this.generateHmacVerification(url),
          },
        }
      );
>>>>>>> cbba572c

      if (authData.error || authData.errors) {
        const error = authData.error || authData.errors;
        const errMessage = error?.errors?.[0]?.message || error?.[0]?.message;

        throw new Error(errMessage);
      }

      this.refresh_token = authData.refresh_token;
      this.access_token = authData.access_token;
      this.refresh_token_created = +new Date();
      this.access_token_created = +new Date();

      return authData;
    } catch (e) {
      throw new Error(
        `API error (${this.config.url})${
          e instanceof Error ? `: ${e.message}` : ""
        }`
      );
    }
  }

  generateHmacVerification(uri: string) {
    const mac = hmacSHA256(uri, HMAC_VERIFY_HEADER_KEY).toString(Base64);
    return encodeURIComponent(mac);
  }

  async request<Type>(
    method: Method,
    path: string,
    args?: Record<string, unknown>
  ): Promise<Type> {
    if (!this.access_token) {
      await this.authorize();
    }

    const url = `${this.config.url}${path}`;
    const reqConfig: AxiosRequestConfig = {
      method,
      url: url,
      responseType: "json",
      headers: {
        ...defaultHeaders,
        Authorization: `Bearer ${this.access_token}`,
        "X-TS": Math.floor(Date.now() / 1000),
        "X-VERIFY": this.generateHmacVerification(url),
      },
      adapter: fetchAdapter,
    };

    if (method === "POST") {
      reqConfig.data = args;
    } else if (args !== undefined) {
      reqConfig.params = args;
    }

    let data;

    try {
      const res = await axios(reqConfig);
      data = res.data;
    } catch (e) {
      console.error(e);

      if (axios.isAxiosError(e)) {
        const errResponse = e.response as AxiosResponse;

        if (errResponse?.status === 404) {
          const method = path.replace("/", "");
          throw new Error(`${method} not supported by the connected account.`);
        }

        if (errResponse?.status === 401) {
          try {
            await this.authorize();
          } catch (e) {
            console.error(e);
            if (e instanceof Error) throw new Error(e.message);
          }
          return this.request(method, path, args);
        }

        const errorMessage = `${errResponse?.data.message}\n(${e.message})`;
        throw new Error(errorMessage);
      }
    }

    if (data?.error) {
      if (data.code * 1 === 1 && !this.noRetry) {
        try {
          await this.authorize();
        } catch (e) {
          console.error(e);
          if (e instanceof Error) throw new Error(e.message);
        }
        this.noRetry = true;
        return this.request(method, path, args);
      } else {
        throw new Error(data.message);
      }
    }

    return data;
  }
}<|MERGE_RESOLUTION|>--- conflicted
+++ resolved
@@ -1,11 +1,6 @@
-<<<<<<< HEAD
 import fetchAdapter from "@vespaiach/axios-fetch-adapter";
+import type { AxiosResponse } from "axios";
 import axios, { AxiosRequestConfig, Method } from "axios";
-import type { AxiosResponse } from "axios";
-=======
-import type { AxiosResponse, Method } from "axios";
-import axios, { AxiosRequestConfig } from "axios";
->>>>>>> cbba572c
 import lightningPayReq from "bolt11";
 import Base64 from "crypto-js/enc-base64";
 import Hex from "crypto-js/enc-hex";
@@ -343,20 +338,15 @@
           login: this.config.login,
           password: this.config.password,
         },
-<<<<<<< HEAD
-        adapter: fetchAdapter,
-      }
-    );
-=======
         {
           headers: {
             ...defaultHeaders,
             "X-TS": Math.floor(Date.now() / 1000),
             "X-VERIFY": this.generateHmacVerification(url),
           },
+          adapter: fetchAdapter,
         }
       );
->>>>>>> cbba572c
 
       if (authData.error || authData.errors) {
         const error = authData.error || authData.errors;
