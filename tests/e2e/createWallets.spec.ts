--- conflicted
+++ resolved
@@ -54,8 +54,7 @@
 };
 
 test.describe("Create or connect wallets", () => {
-<<<<<<< HEAD
-  test("successfully creates an Alby wallet and opens publishers screen", async () => {
+  test("successfully creates an Alby wallet", async () => {
     const { user, browser, page, $document } =
       await commonCreateWalletUserCreate();
     // click at "Create Alby Wallet"
@@ -72,12 +71,6 @@
     const walletPasswordField = await getByLabelText($document, "Password");
     await walletPasswordField.type(user.password);
 
-    await commonCreateWalletSuccessCheck({ page, $document });
-=======
-  test("successfully creates an Alby wallet", async () => {
-    const { user, browser, page, $document } =
-      await commonCreateWalletUserCreate();
-    await createAlbyWallet({ page, $document, user });
     await commonCreateWalletSuccessCheck({ page, $document });
     await browser.close();
   });
@@ -90,7 +83,6 @@
 
     const optionsPage = `chrome-extension://${extensionId}/options.html`;
     await page.goto(optionsPage);
->>>>>>> d1e042a6
 
     await Promise.all([
       page.waitForNavigation(), // The promise resolves after navigation has finished
