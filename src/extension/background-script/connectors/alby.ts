import { auth, Client } from "alby-js-sdk";
import { RequestOptions } from "alby-js-sdk/dist/request";
import {
  GetAccountInformationResponse,
  Invoice,
  Token,
} from "alby-js-sdk/dist/types";
import browser from "webextension-polyfill";
import { getAlbyAccountName } from "~/app/utils";
import { decryptData, encryptData } from "~/common/lib/crypto";
import { Account, OAuthToken } from "~/types";

import state from "../state";
import Connector, {
  CheckPaymentArgs,
  CheckPaymentResponse,
  ConnectorInvoice,
  ConnectPeerResponse,
  GetBalanceResponse,
  GetInfoResponse,
  GetInvoicesResponse,
  KeysendArgs,
  MakeInvoiceArgs,
  MakeInvoiceResponse,
  SendPaymentArgs,
  SendPaymentResponse,
  SignMessageArgs,
  SignMessageResponse,
  WebLNNode,
} from "./connector.interface";

interface Config {
  login: string;
  password: string;
  url: string;
  oAuthToken: OAuthToken | undefined;
}

export default class Alby implements Connector {
  private account: Account;
  private config: Config;
  private _clientPromise: Promise<Client> | undefined;
  private _authUser: auth.OAuth2User | undefined;

  constructor(account: Account, config: Config) {
    this.account = account;
    this.config = config;
  }

  async init() {
    // not needed - client is created when the first connector method is called
    return;
  }

  getOAuthToken(): OAuthToken | undefined {
    return this.config.oAuthToken;
  }

  unload() {
    return Promise.resolve();
  }

  get supportedMethods() {
<<<<<<< HEAD
    return [
      "getInfo",
      "keysend",
      "makeInvoice",
      "sendPayment",
      "signMessage",
      "getBalance",
    ];
=======
    return ["getInfo", "keysend", "makeInvoice", "sendPayment"];
>>>>>>> 07d4ff5f
  }

  // not yet implemented
  async connectPeer(): Promise<ConnectPeerResponse> {
    console.error(
      `${this.constructor.name} does not implement the connectPeer call`
    );
    throw new Error("Not yet supported with the currently used account.");
  }

  async getInvoices(): Promise<GetInvoicesResponse> {
    const incomingInvoices = (await this._request((client) =>
      client.incomingInvoices({})
    )) as Invoice[];

    const invoices: ConnectorInvoice[] = incomingInvoices.map(
      (invoice, index): ConnectorInvoice => ({
        custom_records: invoice.custom_records,
        id: `${invoice.payment_request}-${index}`,
        memo: invoice.memo,
        preimage: "", // alby wallet api doesn't support preimage (yet)
        settled: invoice.settled,
        settleDate: new Date(invoice.settled_at).getTime(),
        totalAmount: `${invoice.amount}`,
        type: "received",
      })
    );
    return {
      data: {
        invoices,
      },
    };
  }

  async getInfo(): Promise<
    GetInfoResponse<WebLNNode & GetAccountInformationResponse>
  > {
    try {
      const info = await this._request((client) =>
        client.accountInformation({})
      );

      const accounts = state.getState().accounts;
      if (this.account.id && this.account.id in accounts) {
        // update the account info from backend
        const accountName = getAlbyAccountName(info);
        accounts[this.account.id].name = accountName;
        accounts[this.account.id].avatarUrl = info.avatar;
        state.setState({ accounts });
        // make sure we immediately persist the updated accounts
        await state.getState().saveToStorage();
      }

      return {
        data: {
          ...info,
          alias: "🐝 getalby.com",
        },
      };
    } catch (error) {
      console.error(error);
      throw error;
    }
  }

  async getBalance(): Promise<GetBalanceResponse> {
    const { balance } = await this._request((client) =>
      client.accountBalance({})
    );

    return {
      data: {
        balance,
      },
    };
  }

  async sendPayment(args: SendPaymentArgs): Promise<SendPaymentResponse> {
    const data = await this._request((client) =>
      client.sendPayment({
        invoice: args.paymentRequest,
      })
    );

    return {
      data: {
        preimage: data.payment_preimage,
        paymentHash: data.payment_hash,
        route: { total_amt: data.amount, total_fees: data.fee },
      },
    };
  }

  async keysend(args: KeysendArgs): Promise<SendPaymentResponse> {
    const data = await this._request((client) =>
      client.keysend({
        destination: args.pubkey,
        amount: args.amount,
        customRecords: args.customRecords,
      })
    );

    return {
      data: {
        preimage: data.payment_preimage,
        paymentHash: data.payment_hash,
        route: { total_amt: data.amount, total_fees: data.fee },
      },
    };
  }

  async checkPayment(args: CheckPaymentArgs): Promise<CheckPaymentResponse> {
    let paid = false;
    try {
      const invoice = await this._request((client) =>
        client.getInvoice(args.paymentHash)
      );
      paid = !!invoice?.settled;
    } catch (error) {
      console.error(error);
    }
    return {
      data: {
        paid,
      },
    };
  }

  signMessage(args: SignMessageArgs): Promise<SignMessageResponse> {
    // signMessage requires proof of ownership of a non-custodial node
    // this is not the case in the Alby connector which connects to Lndhub
    throw new Error(
      "SignMessage is not supported by Alby accounts. Generate a secret key to use LNURL auth."
    );
  }

  async makeInvoice(args: MakeInvoiceArgs): Promise<MakeInvoiceResponse> {
    const data = await this._request((client) =>
      client.createInvoice({
        amount: parseInt(args.amount.toString()),
        description: args.memo,
      })
    );

    return {
      data: {
        paymentRequest: data.payment_request,
        rHash: data.payment_hash,
      },
    };
  }

  private async authorize(): Promise<auth.OAuth2User> {
    try {
      const clientId = process.env.ALBY_OAUTH_CLIENT_ID;
      const clientSecret = process.env.ALBY_OAUTH_CLIENT_SECRET;
      if (!clientId || !clientSecret) {
        throw new Error("OAuth client credentials missing");
      }

      const redirectURL = browser.identity.getRedirectURL();
      const authClient = new auth.OAuth2User({
        request_options: this._getRequestOptions(),
        client_id: clientId,
        client_secret: clientSecret,
        callback: redirectURL,
        user_agent: `lightning-browser-extension:${process.env.VERSION}`,
        scopes: [
          "invoices:read",
          "account:read",
          "balance:read",
          "invoices:create",
          "invoices:read",
          "payments:send",
          "transactions:read", // for outgoing invoice
        ],
        token: this.config.oAuthToken, // initialize with existing token
      });

      if (this.config.oAuthToken) {
        try {
          if (authClient.isAccessTokenExpired()) {
            const token = await authClient.refreshAccessToken();
            await this._updateOAuthToken(token.token);
          }
          return authClient;
        } catch (error) {
          // if auth token refresh fails, the refresh token has probably expired or is invalid
          // the user will be asked to re-login
          console.error("Failed to request new auth token", error);
        }
      }

      let authUrl = authClient.generateAuthURL({
        code_challenge_method: "S256",
      });
      // TODO: make authorize URL in alby-js-sdk customizable
      if (process.env.ALBY_OAUTH_AUTHORIZE_URL) {
        authUrl = authUrl.replace(
          "https://getalby.com/oauth",
          process.env.ALBY_OAUTH_AUTHORIZE_URL
        );
      }
      authUrl += "&webln=false"; // stop getalby.com login modal launching lnurl auth
      const authResult = await this.launchWebAuthFlow(authUrl);
      const code = new URL(authResult).searchParams.get("code");
      if (!code) {
        throw new Error("Authentication failed: missing authResult");
      }

      const token = await authClient.requestAccessToken(code);
      await this._updateOAuthToken(token.token);
      return authClient;
    } catch (error) {
      console.error(error);
      throw error;
    }
  }

  async launchWebAuthFlow(authUrl: string) {
    const authResult = await browser.identity.launchWebAuthFlow({
      interactive: true,
      url: authUrl,
    });

    return authResult;
  }

  async getAccessToken(authResult: string, authClient: auth.OAuth2User) {
    const authToken = new URL(authResult).searchParams.get("code");
    if (!authToken) {
      throw new Error("Authentication failed: missing token");
    }

    await authClient.requestAccessToken(authToken);
  }

  private async _getAlbyClient(): Promise<Client> {
    if (this._clientPromise) {
      return this._clientPromise;
    }

    this._clientPromise = new Promise<Client>((resolve, reject) => {
      (async () => {
        try {
          this._authUser = await this.authorize();
          resolve(new Client(this._authUser, this._getRequestOptions()));
        } catch (error) {
          reject(error);
          this._clientPromise = undefined;
        }
      })();
    });
    return this._clientPromise;
  }

  private async _request<T>(func: (client: Client) => T) {
    const client = await this._getAlbyClient();
    if (!this._authUser) {
      throw new Error("this._authUser was not created");
    }
    const oldToken = this._authUser?.token;
    let result: T;
    try {
      result = await func(client);
    } catch (error) {
      console.error(error);

      throw error;
    } finally {
      const newToken = this._authUser.token;
      if (newToken && newToken !== oldToken) {
        await this._updateOAuthToken(newToken);
      }
    }
    return result;
  }

  private _getRequestOptions(): Partial<RequestOptions> {
    return {
      ...(process.env.ALBY_API_URL
        ? { base_url: process.env.ALBY_API_URL }
        : {}),
    };
  }

  private async _updateOAuthToken(newToken: Token) {
    const access_token = newToken.access_token;
    const refresh_token = newToken.refresh_token;
    const expires_at = newToken.expires_at;

    if (access_token && refresh_token && expires_at) {
      this.config.oAuthToken = { access_token, refresh_token, expires_at };
      if (this.account.id) {
        const accounts = state.getState().accounts;
        const password = (await state.getState().password()) as string;

        const configData = decryptData(
          accounts[this.account.id].config,
          password
        );
        configData.oAuthToken = this.config.oAuthToken;
        accounts[this.account.id].config = encryptData(configData, password);
        state.setState({ accounts });
        // make sure we immediately persist the updated accounts
        await state.getState().saveToStorage();
      }
    } else {
      console.error("Invalid token");
      throw new Error("Invalid token");
    }
  }
}<|MERGE_RESOLUTION|>--- conflicted
+++ resolved
@@ -61,18 +61,13 @@
   }
 
   get supportedMethods() {
-<<<<<<< HEAD
     return [
       "getInfo",
       "keysend",
       "makeInvoice",
       "sendPayment",
-      "signMessage",
       "getBalance",
     ];
-=======
-    return ["getInfo", "keysend", "makeInvoice", "sendPayment"];
->>>>>>> 07d4ff5f
   }
 
   // not yet implemented
