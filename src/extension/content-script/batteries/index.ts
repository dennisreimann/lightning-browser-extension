--- conflicted
+++ resolved
@@ -3,6 +3,7 @@
 import GeyserProject from "./GeyserProject";
 import GitHub from "./GitHub";
 import LinkTree from "./LinkTree";
+import Mastodon from "./Mastodon";
 import Medium from "./Medium";
 import Mixcloud from "./Mixcloud";
 import Monetization from "./Monetization";
@@ -14,13 +15,8 @@
 import Twitter from "./Twitter";
 import Vida from "./Vida";
 import VimeoVideo from "./VimeoVideo";
-<<<<<<< HEAD
-import Medium from "./Medium";
-import Mastodon from "./Mastodon";
-=======
 import YouTubeChannel from "./YouTubeChannel";
 import YouTubeVideo from "./YouTubeVideo";
->>>>>>> 5a2ed7f6
 
 // Order is important as the first one for which the URL matches will be used
 const enhancements = [
@@ -34,15 +30,12 @@
   Medium,
   Mixcloud,
   GitHub,
-<<<<<<< HEAD
   Mastodon,
-=======
   SoundCloud,
   StackOverflow,
   Substack,
   GeyserProject,
   Vida,
->>>>>>> 5a2ed7f6
 
   // Monetization must likely always be the last one as this is the fallback option if no specific enhancement matched
   Monetization,
