import DevMenu from "@components/DevMenu";
import LocaleSwitcher from "@components/LocaleSwitcher/LocaleSwitcher";
import type { Step } from "@components/Steps";
import Steps from "@components/Steps";
import Intro from "@screens/Onboard/Intro";
import SetPassword from "@screens/Onboard/SetPassword";
import TestConnection from "@screens/Onboard/TestConnection";
import ChooseConnector from "@screens/connectors/ChooseConnector";
import { useEffect, useState } from "react";
import { useTranslation } from "react-i18next";
import { HashRouter as Router, useRoutes, useLocation } from "react-router-dom";
import { AuthProvider } from "~/app/context/AuthContext";
import getConnectorRoutes from "~/app/router/connectorRoutes";
import i18n from "~/i18n/i18nConfig";

<<<<<<< HEAD
let connectorRoutes = getConnectorRoutes();

function getRoutes(
  connectorRoutes: {
    path: string;
    element: JSX.Element;
    title: string;
    description: string;
    logo: string;
  }[]
) {
  return [
    {
      path: "/",
      element: <Intro />,
      name: i18n.t("nav.welcome", welcomeI18nNamespace),
    },
    {
      path: "/set-password",
      element: <SetPassword />,
      name: i18n.t("nav.password", welcomeI18nNamespace),
    },
    {
      path: "/choose-connector",
      name: i18n.t("nav.connect", welcomeI18nNamespace),
      children: [
        {
          index: true,
          element: (
            <ChooseConnector
              title={i18n.t("choose_connector.title", welcomeI18nNamespace)}
              description={i18n.t(
                "choose_connector.description",
                welcomeI18nNamespace
              )}
            />
          ),
        },
        ...connectorRoutes,
      ],
    },
    {
      path: "/test-connection",
      element: <TestConnection />,
      name: i18n.t("nav.done", welcomeI18nNamespace),
    },
  ];
}

let routes = getRoutes(connectorRoutes);
=======
const routes = [
  {
    path: "/",
    element: <Intro />,
    name: i18n.t("welcome.nav.welcome"),
  },
  {
    path: "/set-password",
    element: <SetPassword />,
    name: i18n.t("welcome.nav.password"),
  },
  {
    path: "/choose-connector",
    name: i18n.t("welcome.nav.connect"),
    children: [
      {
        index: true,
        element: (
          <ChooseConnector
            title={i18n.t("choose_connector.title")}
            description={i18n.t("choose_connector.description")}
          />
        ),
      },
      ...connectorRoutes,
    ],
  },
  {
    path: "/test-connection",
    element: <TestConnection />,
    name: i18n.t("welcome.nav.done"),
  },
];
>>>>>>> 5f59ef63

const initialSteps: Step[] = routes.map((route) => ({
  id: route.name,
  status: "upcoming",
}));

function WelcomeRouter() {
  return (
    <Router>
      <App />
    </Router>
  );
}

function App() {
  const [steps, setSteps] = useState(initialSteps);
  const { t } = useTranslation();
  const location = useLocation();
  const routesElement = useRoutes(routes);

  const [languageChanged, setLanguageChanged] = useState(false);
  i18n.on("languageChanged", () => {
    connectorRoutes = getConnectorRoutes();
    routes = getRoutes(connectorRoutes);

    // Update name to new language only, don't update status
    const tempSteps: Step[] = [];
    routes.forEach((_, i) => {
      tempSteps.push({
        id: routes[i].name,
        status: steps[i].status,
      });
    });
    setSteps(tempSteps);

    // Trigger rerender to update displayed language
    setLanguageChanged(!languageChanged);
  });

  // Update step progress based on active location.
  useEffect(() => {
    const { pathname } = location;
    let activeStepIndex = 0;
    routes.forEach((route, index) => {
      if (pathname.includes(route.path)) activeStepIndex = index;
    });
    const updatedSteps = initialSteps.map((step, index) => {
      let status: Step["status"] = "upcoming";
      if (index < activeStepIndex) {
        status = "complete";
      } else if (index === activeStepIndex) {
        status = "current";
      }
      return { ...step, status };
    });
    setSteps(updatedSteps);
  }, [location]);

  return (
    <AuthProvider>
      <div>
        {process.env.NODE_ENV === "development" && (
          <>
            <DevMenu />
            <div className="w-32 mr-4 mt-1 pt-3 float-right">
              <LocaleSwitcher />
            </div>
          </>
        )}
        <div className="max-w-7xl mx-auto px-4 sm:px-6 lg:px-8">
          <div className="text-center font-serif font-medium text-2xl pt-7 pb-3 dark:text-white">
            <p>{t("welcome.heading")}</p>
          </div>

          <Steps steps={steps} />
        </div>
        <div className="relative max-w-7xl mx-auto px-4 sm:px-6 lg:px-8">
          {routesElement}
        </div>
      </div>
    </AuthProvider>
  );
}

export default WelcomeRouter;<|MERGE_RESOLUTION|>--- conflicted
+++ resolved
@@ -12,8 +12,8 @@
 import { AuthProvider } from "~/app/context/AuthContext";
 import getConnectorRoutes from "~/app/router/connectorRoutes";
 import i18n from "~/i18n/i18nConfig";
+import { translationI18nNamespace } from "~/i18n/namespaces";
 
-<<<<<<< HEAD
 let connectorRoutes = getConnectorRoutes();
 
 function getRoutes(
@@ -29,25 +29,25 @@
     {
       path: "/",
       element: <Intro />,
-      name: i18n.t("nav.welcome", welcomeI18nNamespace),
+      name: i18n.t("nav.welcome", translationI18nNamespace),
     },
     {
       path: "/set-password",
       element: <SetPassword />,
-      name: i18n.t("nav.password", welcomeI18nNamespace),
+      name: i18n.t("nav.password", translationI18nNamespace),
     },
     {
       path: "/choose-connector",
-      name: i18n.t("nav.connect", welcomeI18nNamespace),
+      name: i18n.t("nav.connect", translationI18nNamespace),
       children: [
         {
           index: true,
           element: (
             <ChooseConnector
-              title={i18n.t("choose_connector.title", welcomeI18nNamespace)}
+              title={i18n.t("choose_connector.title", translationI18nNamespace)}
               description={i18n.t(
                 "choose_connector.description",
-                welcomeI18nNamespace
+                translationI18nNamespace
               )}
             />
           ),
@@ -58,47 +58,12 @@
     {
       path: "/test-connection",
       element: <TestConnection />,
-      name: i18n.t("nav.done", welcomeI18nNamespace),
+      name: i18n.t("nav.done", translationI18nNamespace),
     },
   ];
 }
 
 let routes = getRoutes(connectorRoutes);
-=======
-const routes = [
-  {
-    path: "/",
-    element: <Intro />,
-    name: i18n.t("welcome.nav.welcome"),
-  },
-  {
-    path: "/set-password",
-    element: <SetPassword />,
-    name: i18n.t("welcome.nav.password"),
-  },
-  {
-    path: "/choose-connector",
-    name: i18n.t("welcome.nav.connect"),
-    children: [
-      {
-        index: true,
-        element: (
-          <ChooseConnector
-            title={i18n.t("choose_connector.title")}
-            description={i18n.t("choose_connector.description")}
-          />
-        ),
-      },
-      ...connectorRoutes,
-    ],
-  },
-  {
-    path: "/test-connection",
-    element: <TestConnection />,
-    name: i18n.t("welcome.nav.done"),
-  },
-];
->>>>>>> 5f59ef63
 
 const initialSteps: Step[] = routes.map((route) => ({
   id: route.name,
