--- conflicted
+++ resolved
@@ -10,11 +10,8 @@
 import { Html5Qrcode } from "html5-qrcode";
 import type { FormEvent } from "react";
 import { useState, useEffect } from "react";
-<<<<<<< HEAD
+import { useTranslation } from "react-i18next";
 import Modal from "react-modal";
-=======
-import { useTranslation } from "react-i18next";
->>>>>>> 00281526
 import { toast } from "react-toastify";
 import { useAccount } from "~/app/context/AccountContext";
 import { getTheme } from "~/app/utils";
@@ -219,13 +216,8 @@
         {t("personal_data.info")}
       </p>
 
-<<<<<<< HEAD
-      <div className="mb-12 shadow bg-white sm:rounded-md sm:overflow-hidden px-6 py-2 divide-y divide-gray-200 dark:divide-white/10 dark:bg-surface-02dp">
-        <Setting title="Name" subtitle="">
-=======
       <div className="mb-12 shadow bg-white sm:rounded-md sm:overflow-hidden px-6 py-2 divide-y divide-black/10 dark:divide-white/10 dark:bg-surface-02dp">
         <Setting title={t("name.title")} subtitle={t("name.subtitle")}>
->>>>>>> 00281526
           {!loading && (
             <div className="w-64">
               <Input
