--- conflicted
+++ resolved
@@ -37,12 +37,14 @@
   key as unknown as TemplateStringsArray;
 
 interface ChildRoute {
-  path: string;
+  index?: boolean;
+  path?: string;
   element: JSX.Element;
 }
 
 interface ConnectorElementChildRoute extends ChildRoute {
   title: string;
+  path: string;
   description?: string;
   logo: string;
 }
@@ -64,8 +66,11 @@
   bitcoinJungle: "galoy-bitcoin-jungle",
 };
 
-<<<<<<< HEAD
 const kolliderConnectorRoutes: ChildRoute[] = [
+  {
+    index: true,
+    element: <ConnectKollider variant="select" />,
+  },
   {
     path: "create",
     element: <ConnectKollider variant="create" />,
@@ -205,58 +210,6 @@
         connectorMap["lnc"],
         connectorMap["commando"],
         connectorMap["lnbits"],
-=======
-function getConnectorRoutes() {
-  return [
-    {
-      path: "lnd",
-      element: <ConnectLnd />,
-      title: i18n.t("translation:choose_connector.lnd.title"),
-      logo: lnd,
-    },
-    {
-      path: "lnc",
-      element: <ConnectLnc />,
-      title: i18n.t("translation:choose_connector.lnc.title"),
-      logo: lnd,
-    },
-    {
-      path: "commando",
-      element: <ConnectCommando />,
-      title: i18n.t("translation:choose_connector.commando.title"),
-      logo: core_ln,
-    },
-    {
-      path: "lnbits",
-      element: <ConnectLnbits />,
-      title: i18n.t("translation:choose_connector.lnbits.title"),
-      logo: lnbits,
-    },
-    {
-      path: "lnd-hub-go",
-      element: <ConnectLndHub lndHubType="lndhub_go" />,
-      title: i18n.t("translation:choose_connector.lndhub_go.title"),
-      logo: lndhubGo,
-    },
-    {
-      path: "kollider",
-      title: i18n.t("translation:choose_connector.kollider.title"),
-      description: i18n.t("translation:choose_connector.kollider.description"),
-      logo: kolliderLogo,
-      children: [
-        {
-          index: true,
-          element: <ConnectKollider variant="select" />,
-        },
-        {
-          path: "create",
-          element: <ConnectKollider variant="create" />,
-        },
-        {
-          path: "login",
-          element: <ConnectKollider variant="login" />,
-        },
->>>>>>> b73851fc
       ],
     },
     umbrel: {
