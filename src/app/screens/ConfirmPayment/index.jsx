--- conflicted
+++ resolved
@@ -28,21 +28,14 @@
 
     try {
       this.setState({ loading: true });
-<<<<<<< HEAD
       const response = await utils.call("sendPayment", {
         message: { origin: this.props.origin },
         paymentRequest: this.props.paymentRequest,
       });
       msg.reply(response);
     } catch (e) {
+      console.error(e);
       alert(`Error: ${e.message}`);
-=======
-      return await msg.reply({
-        confirmed: true,
-      });
-    } catch (e) {
-      console.error(e);
->>>>>>> cbe2ec62
     } finally {
       this.setState({ loading: false });
     }
