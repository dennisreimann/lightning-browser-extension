--- conflicted
+++ resolved
@@ -6,15 +6,12 @@
 // Nostr calls that can be executed from the Nostr Provider.
 // Update when new calls are added
 const nostrCalls = [
+  "nostr/decryptOrPrompt",
+  "nostr/enable",
+  "nostr/encryptOrPrompt",
   "nostr/getPublicKeyOrPrompt",
+  "nostr/getRelays",
   "nostr/signEventOrPrompt",
-  "nostr/getRelays",
-<<<<<<< HEAD
-  "nostr/enable",
-=======
-  "nostr/encryptOrPrompt",
-  "nostr/decryptOrPrompt",
->>>>>>> ea240b0e
 ];
 let callActive = false;
 
