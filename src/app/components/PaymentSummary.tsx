--- conflicted
+++ resolved
@@ -6,11 +6,7 @@
 
 function PaymentSummary({ amount, amountAlt, description }: Props) {
   return (
-<<<<<<< HEAD
-    <div className="p-4 bg-white border-t border-b border-gray-200 rounded-lg dark:bg-gray-700 dark:border-gray-600">
-=======
-    <div className="p-4 shadow bg-white border-gray-200 rounded-lg dark:bg-gray-200">
->>>>>>> cfcef4b7
+    <div className="p-4 shadow bg-white border-gray-200 rounded-lg dark:bg-gray-700 dark:border-gray-600">
       <dl className="mb-0">
         <dt className="uppercase font-semibold text-gray-500 text-xs">
           Amount
