import LinkButton from "../../../components/LinkButton";

import lnbits from "/static/assets/icons/lnbits.png";
import lndhub from "/static/assets/icons/lndhub.png";
import lnd from "/static/assets/icons/lnd.png";
import alby from "/static/assets/icons/alby.png";

export default function ChooseConnector() {
  const connectors = [
    {
      to: "lnd",
      title: "LND",
      description: "Connect to your LND node",
      logo: lnd,
    },
    {
      to: "lnd-hub",
      title: "LNDHub (Bluewallet)",
      description: "Connect to your Bluewallet mobile wallet",
      logo: lndhub,
    },
    {
      to: "lnbits",
      title: "LNbits",
      description: "Connect to your LNbits account",
      logo: lnbits,
    },
    {
      to: "create-wallet",
      title: "Create a new wallet",
      description: "We create and manage a lightning wallet for you",
      logo: alby,
    },
  ];

  return (
<<<<<<< HEAD
    <Routes>
      <Route
        path="/"
        element={
          <div className="relative mt-14 lg:grid  lg:gap-8 text-center">
            <div className="relative">
              <h1 className="text-3xl font-bold dark:text-white">
                Do you have a lightning wallet?
              </h1>
              <p className="text-gray-500 my-6 dark:text-gray-400">
                You need to first connect to a lightning wallet so that you can
                interact with <br /> your favorite websites that accept bitcoin
                lightning payments!
              </p>
              <div className="grid grid-cols-4 gap-4">
                {connectors.map(({ to, title, description, logo }) => (
                  <LinkButton
                    key={to}
                    to={to}
                    title={title}
                    description={description}
                    logo={logo}
                  />
                ))}
              </div>
            </div>
          </div>
        }
      />
      <Route path="lnd" element={<ConnectLnd />} />
      <Route path="lnd-hub" element={<ConnectLndHub />} />
      <Route path="lnbits" element={<ConnectLnbits />} />
      <Route path="create-wallet" element={<NewWallet />} />
    </Routes>
=======
    <div className="relative mt-14 lg:grid  lg:gap-8 text-center">
      <div className="relative">
        <h1 className="text-3xl font-bold">Do you have a lightning wallet?</h1>
        <p className="text-gray-500 my-6">
          You need to first connect to a lightning wallet so that you can
          interact with <br /> your favorite websites that accept bitcoin
          lightning payments!
        </p>
        <div className="grid grid-cols-4 gap-4">
          {connectors.map(({ to, title, description, logo }) => (
            <LinkButton
              key={to}
              to={to}
              title={title}
              description={description}
              logo={logo}
            />
          ))}
        </div>
      </div>
    </div>
>>>>>>> 93efd6ca
  );
}<|MERGE_RESOLUTION|>--- conflicted
+++ resolved
@@ -34,46 +34,10 @@
   ];
 
   return (
-<<<<<<< HEAD
-    <Routes>
-      <Route
-        path="/"
-        element={
-          <div className="relative mt-14 lg:grid  lg:gap-8 text-center">
-            <div className="relative">
-              <h1 className="text-3xl font-bold dark:text-white">
-                Do you have a lightning wallet?
-              </h1>
-              <p className="text-gray-500 my-6 dark:text-gray-400">
-                You need to first connect to a lightning wallet so that you can
-                interact with <br /> your favorite websites that accept bitcoin
-                lightning payments!
-              </p>
-              <div className="grid grid-cols-4 gap-4">
-                {connectors.map(({ to, title, description, logo }) => (
-                  <LinkButton
-                    key={to}
-                    to={to}
-                    title={title}
-                    description={description}
-                    logo={logo}
-                  />
-                ))}
-              </div>
-            </div>
-          </div>
-        }
-      />
-      <Route path="lnd" element={<ConnectLnd />} />
-      <Route path="lnd-hub" element={<ConnectLndHub />} />
-      <Route path="lnbits" element={<ConnectLnbits />} />
-      <Route path="create-wallet" element={<NewWallet />} />
-    </Routes>
-=======
     <div className="relative mt-14 lg:grid  lg:gap-8 text-center">
       <div className="relative">
-        <h1 className="text-3xl font-bold">Do you have a lightning wallet?</h1>
-        <p className="text-gray-500 my-6">
+        <h1 className="text-3xl font-bold dark:text-white">Do you have a lightning wallet?</h1>
+        <p className="text-gray-500 my-6 dark:text-gray-400">
           You need to first connect to a lightning wallet so that you can
           interact with <br /> your favorite websites that accept bitcoin
           lightning payments!
@@ -91,6 +55,5 @@
         </div>
       </div>
     </div>
->>>>>>> 93efd6ca
   );
 }