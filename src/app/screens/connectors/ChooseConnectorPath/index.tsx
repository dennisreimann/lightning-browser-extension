--- conflicted
+++ resolved
@@ -2,31 +2,17 @@
 import { Link } from "react-router-dom";
 import Button from "~/app/components/Button";
 import ConnectorPath from "~/app/components/ConnectorPath";
-<<<<<<< HEAD
-import getConnectorRoutes from "~/app/router/connectorRoutes";
+import { getConnectorRoutes } from "~/app/router/connectorRoutes";
 import ConnectAlby from "~/app/screens/connectors/ConnectAlby";
-=======
-import { getConnectorRoutes } from "~/app/router/connectorRoutes";
->>>>>>> db916e4a
 import i18n from "~/i18n/i18nConfig";
 
 import alby from "/static/assets/icons/alby.png";
 
-<<<<<<< HEAD
 type Props = {
-  title: string;
-  description: string;
   fromWelcome?: boolean;
 };
 
-export default function ChooseConnectorPath({
-  title,
-  description,
-  fromWelcome,
-}: Props) {
-=======
-export default function ChooseConnectorPath() {
->>>>>>> db916e4a
+export default function ChooseConnectorPath({ fromWelcome }: Props) {
   let connectorRoutes = getConnectorRoutes();
 
   i18n.on("languageChanged", () => {
