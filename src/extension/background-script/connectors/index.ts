import Alby from "./alby";
import Citadel from "./citadel";
import Commando from "./commando";
import Eclair from "./eclair";
import Galoy from "./galoy";
import Kollider from "./kollider";
import LaWallet from "./lawallet";
import LnBits from "./lnbits";
import Lnc from "./lnc";
import Lnd from "./lnd";
import LndHub from "./lndhub";
import NativeCitadel from "./nativecitadel";
import NativeLnBits from "./nativelnbits";
import NativeLnd from "./nativelnd";
import NativeLndHub from "./nativelndhub";
import NWC from "./nwc";

/*
const initialize = (account, password) => {
  const config = decryptData(account.config, password);
  const connector = new connectors[account.connector](config);
  return connector;
};
*/

const connectors = {
  lnd: Lnd,
  nativelnd: NativeLnd,
  lndhub: LndHub,
  nativelndhub: NativeLndHub,
  kollider: Kollider,
  lnbits: LnBits,
  lnc: Lnc,
  nativelnbits: NativeLnBits,
  galoy: Galoy,
  eclair: Eclair,
  citadel: Citadel,
  nativecitadel: NativeCitadel,
  commando: Commando,
  alby: Alby,
<<<<<<< HEAD
  lawallet: LaWallet,
=======
  nwc: NWC,
>>>>>>> 05113e73
};

export default connectors;<|MERGE_RESOLUTION|>--- conflicted
+++ resolved
@@ -38,11 +38,8 @@
   nativecitadel: NativeCitadel,
   commando: Commando,
   alby: Alby,
-<<<<<<< HEAD
+  nwc: NWC,
   lawallet: LaWallet,
-=======
-  nwc: NWC,
->>>>>>> 05113e73
 };
 
 export default connectors;