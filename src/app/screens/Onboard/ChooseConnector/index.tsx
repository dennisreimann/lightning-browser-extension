import React from "react";
import { Routes, Route } from "react-router-dom";

import LinkButton from "../../../components/LinkButton";

import ConnectLnd from "../ConnectLnd";
import ConnectLndHub from "../ConnectLndHub";
import ConnectLnbits from "../ConnectLnbits";
import NewWallet from "../NewWallet";

import lnbits from "/static/assets/icons/lnbits.png";
import lndhub from "/static/assets/icons/lndhub.png";
import lnd from "/static/assets/icons/lnd.png";
import alby from "/static/assets/icons/alby.png";

export default function ChooseConnector() {
  const connectors = [
    {
      to: "lnd",
      title: "LND",
      description: "Connect to your LND node",
      logo: lnd,
    },
    {
      to: "lnd-hub",
      title: "LNDHub (Bluewallet)",
      description: "Connect to your Bluewallet mobile wallet",
      logo: lndhub,
    },
    {
      to: "lnbits",
      title: "LNbits",
      description: "Connect to your LNbits account",
      logo: lnbits,
    },
    {
      to: "create-wallet",
      title: "Create a new wallet",
      description: "We create and manage a lightning wallet for you",
      logo: alby,
    },
  ];

  return (
<<<<<<< HEAD
    <Switch>
      <Route exact path={path}>
        <div className="relative mt-24 lg:grid lg:grid-cols-2 lg:gap-8">
          <div className="relative">
            <h1 className="text-3xl font-bold">
              Do you have a lightning wallet?
            </h1>
            <p className="text-gray-500 my-6">
              You need to first connect to a lightning wallet so that you can
              interact with your favorite websites that accept bitcoin lightning
              payments!
            </p>
            <div className="space-y-4">
              {connectors.map(({ to, title, description, logo }) => (
                <LinkButton
                  to={to}
                  title={title}
                  description={description}
                  logo={logo}
                />
              ))}
=======
    <Routes>
      <Route
        path="/"
        element={
          <div className="relative mt-24 lg:grid lg:grid-cols-2 lg:gap-8">
            <div className="relative">
              <h1 className="text-3xl font-bold">
                Do you have a lightning wallet?
              </h1>
              <p className="text-gray-500 my-6">
                You need to first connect to a lightning wallet so that you can
                interact with your favorite websites that accept bitcoin
                lightning payments!
              </p>
              <div className="space-y-4">
                {connectors.map(({ to, title, description }) => (
                  <LinkButton to={to} title={title} description={description} />
                ))}
              </div>
>>>>>>> c85a5d22
            </div>
          </div>
        }
      />
      <Route path="lnd" element={<ConnectLnd />} />
      <Route path="lnd-hub" element={<ConnectLndHub />} />
      <Route path="lnbits" element={<ConnectLnbits />} />
      <Route path="create-wallet" element={<NewWallet />} />
    </Routes>
  );
}<|MERGE_RESOLUTION|>--- conflicted
+++ resolved
@@ -42,29 +42,6 @@
   ];
 
   return (
-<<<<<<< HEAD
-    <Switch>
-      <Route exact path={path}>
-        <div className="relative mt-24 lg:grid lg:grid-cols-2 lg:gap-8">
-          <div className="relative">
-            <h1 className="text-3xl font-bold">
-              Do you have a lightning wallet?
-            </h1>
-            <p className="text-gray-500 my-6">
-              You need to first connect to a lightning wallet so that you can
-              interact with your favorite websites that accept bitcoin lightning
-              payments!
-            </p>
-            <div className="space-y-4">
-              {connectors.map(({ to, title, description, logo }) => (
-                <LinkButton
-                  to={to}
-                  title={title}
-                  description={description}
-                  logo={logo}
-                />
-              ))}
-=======
     <Routes>
       <Route
         path="/"
@@ -80,11 +57,10 @@
                 lightning payments!
               </p>
               <div className="space-y-4">
-                {connectors.map(({ to, title, description }) => (
-                  <LinkButton to={to} title={title} description={description} />
+                {connectors.map(({ to, title, description, logo }) => (
+                  <LinkButton to={to} title={title} description={description} logo={logo}/>
                 ))}
               </div>
->>>>>>> c85a5d22
             </div>
           </div>
         }
