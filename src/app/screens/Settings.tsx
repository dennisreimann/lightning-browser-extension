import { useState, useEffect } from "react";
import { Html5Qrcode } from "html5-qrcode";

import api from "../../common/lib/api";

import { SettingsStorage } from "../../types";

import Container from "../components/Container";
import Button from "../components/Button";
import Toggle from "../components/form/Toggle";
import Input from "../components/form/Input";
import Setting from "../components/Setting";

function Settings() {
  const [loading, setLoading] = useState(true);
  const [settings, setSettings] = useState<SettingsStorage>({
    websiteEnhancements: false,
    legacyLnurlAuth: false,
    userName: "",
    userEmail: "",
  });
  const [cameraPermissionsGranted, setCameraPermissionsGranted] =
    useState(false);

  async function saveSetting(
    setting: Record<string, string | number | boolean>
  ) {
    const response = await api.setSetting(setting);
    setSettings(response);
  }

  useEffect(() => {
    api.getSettings().then((response) => {
      setSettings(response);
      setLoading(false);
    });
  }, []);

  return (
    <Container>
      <h2 className="mt-12 mb-6 text-2xl font-bold dark:text-white">
        Settings
      </h2>
      <div className="shadow bg-white sm:rounded-md sm:overflow-hidden px-6 py-2 divide-y dark:bg-gray-800">
        <Setting
          title="Website enhancements"
          subtitle="Tipping enhancements for Twitter, YouTube, etc."
        >
          {!loading && (
            <Toggle
              checked={settings.websiteEnhancements}
              onChange={() => {
                saveSetting({
                  websiteEnhancements: !settings.websiteEnhancements,
                });
              }}
            />
          )}
        </Setting>

        <Setting
          title="Legacy signing for LNDhub and LNBits"
          subtitle="Message signing and login with LNDhub and LNbits accounts has been changed. If you logged in with these accounts you can still enable the old signing method. This option will be removed later, make sure to switch to the new login."
        >
          {!loading && (
            <Toggle
              checked={settings.legacyLnurlAuth}
              onChange={() => {
                saveSetting({
                  legacyLnurlAuth: !settings.legacyLnurlAuth,
                });
              }}
            />
          )}
        </Setting>
        <Setting
          title="User Display Name"
          subtitle="For sending along with LNURL payments when supported"
<<<<<<< HEAD
          right={
            !loading && (
              <div className="w-64">
                <Input
                  placeholder="Enter your username"
                  type="text"
                  value={settings.userName}
                  onChange={(ev) => {
                    saveSetting({
                      userName: ev.target.value,
                    });
                  }}
                />
              </div>
            )
          }
        />

        <Setting
          title="User Email"
          subtitle="For sending along with LNURL payments when supported"
          right={
            !loading && (
              <div className="w-64">
                <Input
                  placeholder="Enter your email address"
                  type="email"
                  value={settings.userEmail}
                  onChange={(ev) => {
                    saveSetting({
                      userEmail: ev.target.value,
                    });
                  }}
                />
              </div>
            )
          }
        />

        <Setting
          title="Camera access"
          subtitle="For scanning QR codes"
          right={
            !cameraPermissionsGranted ? (
              <Button
                label="Allow camera access"
                onClick={async () => {
                  try {
                    await Html5Qrcode.getCameras();
                    setCameraPermissionsGranted(true);
                  } catch (e) {
                    alert(e);
                  }
=======
        >
          {!loading && (
            <div className="w-64">
              <Input
                placeholder="Enter your username"
                type="text"
                value={settings.userName}
                onChange={(ev) => {
                  saveSetting({
                    userName: ev.target.value,
                  });
>>>>>>> 183a98e0
                }}
              />
            </div>
          )}
        </Setting>

        <Setting title="Camera access" subtitle="For scanning QR codes">
          {!cameraPermissionsGranted ? (
            <Button
              label="Allow camera access"
              onClick={async () => {
                try {
                  await Html5Qrcode.getCameras();
                  setCameraPermissionsGranted(true);
                } catch (e) {
                  alert(e);
                }
              }}
            />
          ) : (
            <p className="text-green-500 font-medium">Permission granted</p>
          )}
        </Setting>
      </div>
    </Container>
  );
}

export default Settings;<|MERGE_RESOLUTION|>--- conflicted
+++ resolved
@@ -76,61 +76,6 @@
         <Setting
           title="User Display Name"
           subtitle="For sending along with LNURL payments when supported"
-<<<<<<< HEAD
-          right={
-            !loading && (
-              <div className="w-64">
-                <Input
-                  placeholder="Enter your username"
-                  type="text"
-                  value={settings.userName}
-                  onChange={(ev) => {
-                    saveSetting({
-                      userName: ev.target.value,
-                    });
-                  }}
-                />
-              </div>
-            )
-          }
-        />
-
-        <Setting
-          title="User Email"
-          subtitle="For sending along with LNURL payments when supported"
-          right={
-            !loading && (
-              <div className="w-64">
-                <Input
-                  placeholder="Enter your email address"
-                  type="email"
-                  value={settings.userEmail}
-                  onChange={(ev) => {
-                    saveSetting({
-                      userEmail: ev.target.value,
-                    });
-                  }}
-                />
-              </div>
-            )
-          }
-        />
-
-        <Setting
-          title="Camera access"
-          subtitle="For scanning QR codes"
-          right={
-            !cameraPermissionsGranted ? (
-              <Button
-                label="Allow camera access"
-                onClick={async () => {
-                  try {
-                    await Html5Qrcode.getCameras();
-                    setCameraPermissionsGranted(true);
-                  } catch (e) {
-                    alert(e);
-                  }
-=======
         >
           {!loading && (
             <div className="w-64">
@@ -142,7 +87,26 @@
                   saveSetting({
                     userName: ev.target.value,
                   });
->>>>>>> 183a98e0
+                }}
+              />
+            </div>
+          )}
+        </Setting>
+
+        <Setting
+          title="User Email"
+          subtitle="For sending along with LNURL payments when supported"
+        >
+          {!loading && (
+            <div className="w-64">
+              <Input
+                placeholder="Enter your email address"
+                type="email"
+                value={settings.userEmail}
+                onChange={(ev) => {
+                  saveSetting({
+                    userEmail: ev.target.value,
+                  });
                 }}
               />
             </div>
