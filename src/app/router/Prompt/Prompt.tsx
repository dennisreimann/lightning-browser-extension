import AccountMenu from "@components/AccountMenu";
import ConfirmAddAccount from "@screens/ConfirmAddAccount";
import ConfirmKeysend from "@screens/ConfirmKeysend";
import ConfirmPayment from "@screens/ConfirmPayment";
import ConfirmRequestPermission from "@screens/ConfirmRequestPermission";
import ConfirmSignMessage from "@screens/ConfirmSignMessage";
import Enable from "@screens/Enable";
import LNURLAuth from "@screens/LNURLAuth";
import LNURLChannel from "@screens/LNURLChannel";
import LNURLPay from "@screens/LNURLPay";
import LNURLWithdraw from "@screens/LNURLWithdraw";
import LiquidConfirmGetAddress from "@screens/Liquid/ConfirmGetAddress";
import ConfirmSignPset from "@screens/Liquid/ConfirmSignPset";
import MakeInvoice from "@screens/MakeInvoice";
import NostrConfirm from "@screens/Nostr/Confirm";
import NostrConfirmGetPublicKey from "@screens/Nostr/ConfirmGetPublicKey";
import NostrConfirmSignMessage from "@screens/Nostr/ConfirmSignMessage";
import NostrConfirmSignSchnorr from "@screens/Nostr/ConfirmSignSchnorr";
import Unlock from "@screens/Unlock";
import { HashRouter, Navigate, Outlet, Route, Routes } from "react-router-dom";
import { ToastContainer } from "react-toastify";
import AlbyLogo from "~/app/components/AlbyLogo";
import Providers from "~/app/context/Providers";
import RequireAuth from "~/app/router/RequireAuth";
<<<<<<< HEAD
import ConfirmGetAddress from "~/app/screens/ConfirmGetAddress";
import ConfirmSignPsbt from "~/app/screens/ConfirmSignPsbt";
=======
import BitcoinConfirmGetAddress from "~/app/screens/Bitcoin/ConfirmGetAddress";
import Onboard from "~/app/screens/Onboard/Prompt";
>>>>>>> ab2faece
import type { NavigationState, OriginData } from "~/types";

// Parse out the parameters from the querystring.
const params = new URLSearchParams(window.location.search);

const getParamValues = (params: URLSearchParams, key: string) => {
  const valueFromKey = params.get(key);
  if (!!valueFromKey && typeof valueFromKey === "string") {
    try {
      return JSON.parse(valueFromKey as string);
    } catch (e) {
      // not valid JSON, let's return only the string
      return valueFromKey;
    }
  }
};

const createStateFromParams = (params: URLSearchParams): NavigationState => ({
  origin: getParamValues(params, "origin"),
  args: getParamValues(params, "args") || {}, // important: args can be null
  action: getParamValues(params, "action"),
  isPrompt: true,
});

const navigationState = createStateFromParams(params);
function Prompt() {
  return (
    <Providers>
      <HashRouter>
        <Routes>
          <Route
            path="/"
            element={
              <RequireAuth>
                <Layout />
              </RequireAuth>
            }
          >
            <Route
              index
              element={
                <Navigate
                  to={`/${navigationState.action}`}
                  replace
                  state={navigationState}
                />
              }
            />
            <Route
              path="public/alby/enable"
              element={<Enable origin={navigationState.origin as OriginData} />} // prompt will always have an `origin` set, just the type is optional to support usage via PopUp
            />
            <Route
              path="public/webln/enable"
              element={<Enable origin={navigationState.origin as OriginData} />} // prompt will always have an `origin` set, just the type is optional to support usage via PopUp
            />
            <Route
              path="public/liquid/enable"
              element={<Enable origin={navigationState.origin as OriginData} />} // prompt will always have an `origin` set, just the type is optional to support usage via PopUp
            />
            <Route
              path="public/nostr/enable"
              element={<Enable origin={navigationState.origin as OriginData} />} // prompt will always have an `origin` set, just the type is optional to support usage via PopUp
            />
            <Route
              path="public/webbtc/enable"
              element={<Enable origin={navigationState.origin as OriginData} />} // prompt will always have an `origin` set, just the type is optional to support usage via PopUp
            />
            <Route
              path="public/webbtc/confirmGetAddress"
              element={<BitcoinConfirmGetAddress />}
            />
            <Route
              path="public/liquid/confirmGetAddress"
              element={<LiquidConfirmGetAddress />}
            />
            <Route
              path="public/liquid/confirmSignPset"
              element={<ConfirmSignPset />}
            />
            <Route path="public/nostr/confirm" element={<NostrConfirm />} />
            <Route
              path="public/nostr/confirmGetPublicKey"
              element={<NostrConfirmGetPublicKey />}
            />
            <Route
              path="public/nostr/confirmSignMessage"
              element={<NostrConfirmSignMessage />}
            />
            <Route
              path="public/nostr/confirmSignSchnorr"
              element={<NostrConfirmSignSchnorr />}
            />

            <Route path="lnurlAuth" element={<LNURLAuth />} />
            <Route path="lnurlPay" element={<LNURLPay />} />
            <Route path="lnurlWithdraw" element={<LNURLWithdraw />} />
            <Route path="lnurlChannel" element={<LNURLChannel />} />
            <Route path="makeInvoice" element={<MakeInvoice />} />
            <Route path="confirmPayment" element={<ConfirmPayment />} />
            <Route path="confirmKeysend" element={<ConfirmKeysend />} />
            <Route path="confirmSignMessage" element={<ConfirmSignMessage />} />
            <Route path="confirmAddAccount" element={<ConfirmAddAccount />} />
<<<<<<< HEAD
            <Route path="confirmSignPsbt" element={<ConfirmSignPsbt />} />
            <Route path="confirmGetAddress" element={<ConfirmGetAddress />} />
=======
            <Route path="public/nostr/onboard" element={<Onboard />} />
            <Route path="public/liquid/onboard" element={<Onboard />} />
            <Route path="public/webbtc/onboard" element={<Onboard />} />
>>>>>>> ab2faece
            <Route
              path="public/confirmRequestPermission"
              element={<ConfirmRequestPermission />}
            />
          </Route>
          <Route
            path="unlock"
            element={
              <>
                <Unlock />
                <ToastContainer autoClose={10000} hideProgressBar={true} />
              </>
            }
          />
        </Routes>
      </HashRouter>
    </Providers>
  );
}

const Layout = () => {
  return (
    <>
      <ToastContainer autoClose={10000} hideProgressBar={true} />
      <div className="px-4 py-2 justify-between items-center bg-white flex border-b border-gray-200 dark:bg-surface-02dp dark:border-neutral-500 gap-5">
        <div className="w-24 shrink-0">
          <AlbyLogo />
        </div>
        <AccountMenu showOptions={false} />
      </div>

      <main className="flex flex-col grow min-h-0">
        <Outlet />
      </main>
    </>
  );
};

export default Prompt;<|MERGE_RESOLUTION|>--- conflicted
+++ resolved
@@ -22,13 +22,9 @@
 import AlbyLogo from "~/app/components/AlbyLogo";
 import Providers from "~/app/context/Providers";
 import RequireAuth from "~/app/router/RequireAuth";
-<<<<<<< HEAD
-import ConfirmGetAddress from "~/app/screens/ConfirmGetAddress";
+import BitcoinConfirmGetAddress from "~/app/screens/Bitcoin/ConfirmGetAddress";
 import ConfirmSignPsbt from "~/app/screens/ConfirmSignPsbt";
-=======
-import BitcoinConfirmGetAddress from "~/app/screens/Bitcoin/ConfirmGetAddress";
 import Onboard from "~/app/screens/Onboard/Prompt";
->>>>>>> ab2faece
 import type { NavigationState, OriginData } from "~/types";
 
 // Parse out the parameters from the querystring.
@@ -132,14 +128,10 @@
             <Route path="confirmKeysend" element={<ConfirmKeysend />} />
             <Route path="confirmSignMessage" element={<ConfirmSignMessage />} />
             <Route path="confirmAddAccount" element={<ConfirmAddAccount />} />
-<<<<<<< HEAD
             <Route path="confirmSignPsbt" element={<ConfirmSignPsbt />} />
-            <Route path="confirmGetAddress" element={<ConfirmGetAddress />} />
-=======
             <Route path="public/nostr/onboard" element={<Onboard />} />
             <Route path="public/liquid/onboard" element={<Onboard />} />
             <Route path="public/webbtc/onboard" element={<Onboard />} />
->>>>>>> ab2faece
             <Route
               path="public/confirmRequestPermission"
               element={<ConfirmRequestPermission />}
