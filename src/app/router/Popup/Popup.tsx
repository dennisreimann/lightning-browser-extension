--- conflicted
+++ resolved
@@ -6,19 +6,13 @@
 import Receive from "@screens/Receive";
 import Send from "@screens/Send";
 import Unlock from "@screens/Unlock";
+import { I18nextProvider } from "react-i18next";
 import { HashRouter, Outlet, Route, Routes } from "react-router-dom";
 import { ToastContainer } from "react-toastify";
 import { AccountsProvider } from "~/app/context/AccountsContext";
-<<<<<<< HEAD
-import { I18nextProvider } from "react-i18next";
-import i18n from "~/i18n/i18nConfig";
-import RequireAuth from "../RequireAuth";
-import Navbar from "@components/Navbar";
-import Keysend from "@screens/Keysend";
-=======
 import { useAuth } from "~/app/context/AuthContext";
 import { AuthProvider } from "~/app/context/AuthContext";
->>>>>>> c07cd866
+import i18n from "~/i18n/i18nConfig";
 
 import RequireAuth from "../RequireAuth";
 
