--- conflicted
+++ resolved
@@ -20,9 +20,6 @@
             </span>
           )}
         </div>
-<<<<<<< HEAD
-        <CaretRightIcon className="h-5 w-5 inline dark:text-white" />
-=======
         <div>
           <img
             src={logo}
@@ -31,9 +28,8 @@
             height="75em"
             className="inline rounded-lg mr-3"
           />
-          <CaretRightIcon className="h-5 w-5 inline" />
+          <CaretRightIcon className="h-5 w-5 inline dark:text-white" />
         </div>
->>>>>>> 59b9bef7
       </div>
     </Link>
   );
