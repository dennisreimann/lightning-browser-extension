--- conflicted
+++ resolved
@@ -113,6 +113,7 @@
 
   async function confirm() {
     if (!details) return;
+
     const payerdata = getPayerData(details);
 
     try {
@@ -207,97 +208,9 @@
     return details.domain;
   }
 
-<<<<<<< HEAD
-  function renderAmount(minSendable: number, maxSendable: number) {
-    if (minSendable === maxSendable) {
-      return <p>{`${+minSendable / 1000} sat`}</p>;
-    } else {
-      return (
-        <div className="mt-1 flex flex-col">
-          <Input
-            type="number"
-            min={+minSendable / 1000}
-            max={+maxSendable / 1000}
-            value={valueSat}
-            onChange={(e) => setValueSat(e.target.value)}
-          />
-          <div className="flex space-x-1.5 mt-2">
-            <Button
-              fullWidth
-              label="100 sat⚡"
-              onClick={() => setValueSat("100")}
-            />
-            <Button
-              fullWidth
-              label="1K sat⚡"
-              onClick={() => setValueSat("1000")}
-            />
-            <Button
-              fullWidth
-              label="5K sat⚡"
-              onClick={() => setValueSat("5000")}
-            />
-            <Button
-              fullWidth
-              label="10K sat⚡"
-              onClick={() => setValueSat("10000")}
-            />
-          </div>
-        </div>
-      );
-    }
-  }
-
-  function renderComment() {
-    return (
-      <div className="flex flex-col">
-        <Input
-          type="text"
-          placeholder="optional"
-          onChange={(e) => {
-            setComment(e.target.value);
-          }}
-        />
-      </div>
-    );
-  }
-
-  function renderName() {
-    return (
-      <div className="mt-1 flex flex-col">
-        <Input
-          type="text"
-          placeholder="optional"
-          value={userName}
-          onChange={(e) => {
-            setUserName(e.target.value);
-          }}
-        />
-      </div>
-    );
-  }
-
-  function renderEmail() {
-    return (
-      <div className="mt-1 flex flex-col">
-        <Input
-          type="text"
-          placeholder="optional"
-          value={userEmail}
-          onChange={(e) => {
-            setUserEmail(e.target.value);
-          }}
-        />
-      </div>
-    );
-  }
-
-  function formattedMetadata(metadataJSON: string) {
-=======
   function formattedMetadata(
     metadataJSON: string
   ): [string, string | React.ReactNode][] {
->>>>>>> 183a98e0
     try {
       const metadata = JSON.parse(metadataJSON);
       return metadata
@@ -316,35 +229,6 @@
     return [];
   }
 
-<<<<<<< HEAD
-  function elements() {
-    if (loading || !details)
-      return [
-        ["Send payment to", "loading..."],
-        ["Description", "loading..."],
-        ["Amount (Satoshi)", "loading..."],
-      ];
-    const elements = [];
-    elements.push(["Send payment to", getRecipient()]);
-    elements.push(...formattedMetadata(details.metadata));
-    elements.push([
-      "Amount (Satoshi)",
-      renderAmount(details.minSendable, details.maxSendable),
-    ]);
-    if (details?.commentAllowed > 0) {
-      elements.push(["Comment", renderComment()]);
-    }
-    if (details?.payerData?.name) {
-      elements.push(["Name", renderName()]);
-    }
-    if (details.payerData && details.payerData.email) {
-      elements.push(["Email", renderEmail()]);
-    }
-    return elements;
-  }
-
-=======
->>>>>>> 183a98e0
   function renderSuccessAction() {
     if (!successAction) return;
     let descriptionList: [string, string | React.ReactNode][] = [];
@@ -472,6 +356,19 @@
                   />
                 </div>
               )}
+              {details && details?.payerData?.email && (
+                <div className="mt-4">
+                  <TextField
+                    id="email"
+                    label="Email"
+                    placeholder="optional"
+                    value={userEmail}
+                    onChange={(e) => {
+                      setUserEmail(e.target.value);
+                    }}
+                  />
+                </div>
+              )}
             </div>
 
             <ConfirmOrCancel
