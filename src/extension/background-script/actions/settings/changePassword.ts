import { decryptData, encryptData } from "~/common/lib/crypto";
import type { Message } from "~/types";

import state from "../../state";

const changePassword = async (message: Message) => {
  const accounts = state.getState().accounts;
  const password = await state.getState().password();
  if (!password) return { error: "Password is missing" };
  const newPassword = message.args.password as string;
  const tmpAccounts = { ...accounts };
  const nostPrivateKey = await state.getState().getNostr().getPrivateKey();

  for (const accountId in tmpAccounts) {
    const accountConfig = decryptData(
      accounts[accountId].config as string,
      password
    );
    tmpAccounts[accountId].config = encryptData(accountConfig, newPassword);
  }
<<<<<<< HEAD
  await state.getState().password(newPassword);
  state.setState({ accounts: tmpAccounts });
=======
  state.setState({ accounts: tmpAccounts, password: newPassword });
  await state.getState().getNostr().setPrivateKey(nostPrivateKey);
>>>>>>> 1a71c1e5
  // make sure we immediately persist the updated accounts
  await state.getState().saveToStorage();

  return {};
};

export default changePassword;<|MERGE_RESOLUTION|>--- conflicted
+++ resolved
@@ -18,13 +18,11 @@
     );
     tmpAccounts[accountId].config = encryptData(accountConfig, newPassword);
   }
-<<<<<<< HEAD
+
   await state.getState().password(newPassword);
   state.setState({ accounts: tmpAccounts });
-=======
-  state.setState({ accounts: tmpAccounts, password: newPassword });
   await state.getState().getNostr().setPrivateKey(nostPrivateKey);
->>>>>>> 1a71c1e5
+
   // make sure we immediately persist the updated accounts
   await state.getState().saveToStorage();
 
