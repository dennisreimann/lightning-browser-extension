import { useState, useEffect } from "react";
import axios from "axios";
import { useNavigate } from "react-router-dom";
import Modal from "react-modal";
import { CrossIcon } from "@bitcoin-design/bitcoin-icons-react/outline";
import Input from "../../../components/Form/Input";
import Button from "../../../components/Button";
import Card from "../../../components/Card";
import utils from "../../../../common/lib/utils";
import Loading from "../../../components/Loading";

const customStyles = {
  content: {
    top: "50%",
    left: "50%",
    right: "auto",
    bottom: "auto",
    marginRight: "-50%",
    transform: "translate(-50%, -50%)",
  },
};

const faucetURL = process.env.FAUCET_URL;
const faucetK = process.env.FAUCET_K;
const faucetAmount = 210;
const faucetMemo = "LN Faucet";

export default function TestConnection() {
  const [accountInfo, setAccountInfo] = useState({});
  const [errorMessage, setErrorMessage] = useState();
  const [faucetEmail, setFaucetEmail] = useState();
  const [showFaucet, setShowFaucet] = useState(false);
  const [faucetLoading, setFaucetLoading] = useState(false);
  const [loading, setLoading] = useState(false);

  const navigate = useNavigate();

  function handleEdit(event) {
    utils.call("removeAccount").then(() => {
      navigate(-1);
    });
  }

  function handleEmailChange(event) {
    setFaucetEmail(event.target.value.trim());
  }

  function closeFaucet() {
    setShowFaucet(false);
  }

  function claimSats(event) {
    event.preventDefault();
    setFaucetLoading(true);
    utils
      .call("makeInvoice", { amount: faucetAmount, memo: faucetMemo })
      .then((invoice) => {
        axios
          .post(faucetURL, {
            k: faucetK,
            payment_request: invoice.paymentRequest,
            email: faucetEmail,
          })
          .then((response) => {
            if (response.data.ok) {
              loadAccountInfo();
              alert(`We've sent you ${faucetAmount} sat`);
              setFaucetLoading(false);
              setShowFaucet(false);
            }
          })
          .catch((r) => {
            console.log(r.response);
            if (r.response && r.response.data) {
              alert(r.response.data.error);
            } else {
              alert("An error ocurred. Did you already use the faucet?");
            }
          });
      });
  }

  function loadAccountInfo() {
    setLoading(true);
    utils
      .call("accountInfo")
      .then((response) => {
        const { alias } = response.info;
        const balance = parseInt(response.balance.balance);

        setAccountInfo({ alias, balance });
      })
      .catch((e) => {
        console.error(e);
        setErrorMessage(e.message);
      })
      .finally(() => setLoading(false));
  }

  useEffect(() => {
    loadAccountInfo();
  }, []);

  function renderFaucet() {
    return (
      <Modal
        closeTimeoutMS={200}
        isOpen={showFaucet}
        onRequestClose={closeFaucet}
        contentLabel="Allowance Options"
        style={customStyles}
        overlayClassName="bg-black bg-opacity-25 fixed inset-0"
        className="absolute rounded-lg bg-white w-full max-w-lg"
      >
        <div className="p-5 flex justify-between">
          <h2 className="text-2xl font-bold">Get some Satoshi</h2>
          <button onClick={closeFaucet}>
            <CrossIcon className="w-6 h-6" />
          </button>
        </div>
        <div className="p-5 border-t border-b border-gray-200">
          <p className="mb-2">
            To get started we send {faucetAmount} sat to your wallet.
            <br />
            Please provide your email. We will notify you of updates (don&apos;t
            worry, we also hate spam)
          </p>
          <div className="w-60">
            <Input
              name="uri"
              type="text"
              onChange={handleEmailChange}
              required
              placeholder="you@email.com"
            />
          </div>
        </div>
        <div className="flex justify-end p-5">
          {faucetLoading ? (
            <Loading />
          ) : (
            <Button onClick={claimSats} label="Get Satoshis" primary />
          )}
        </div>
      </Modal>
    );
  }

  return (
    <div className="relative lg:mt-14 lg:grid lg:grid-cols-2 lg:gap-8 bg-white px-10 py-12">
      <div className="relative">
        <div>
          {errorMessage && (
            <div>
              <h1 className="text-3xl font-bold">Connection Error</h1>
              <p>{errorMessage}</p>
              <Button label="Edit" onClick={handleEdit} primary />
            </div>
          )}

          {accountInfo && accountInfo.alias && (
            <div>
              <div className="flex space-x-2">
                <h1 className="text-2xl font-bold text-green-bitcoin">
                  Success!
                </h1>
                <img src="assets/icons/star.svg" alt="image" className="w-8" />
              </div>
              <p className="mt-6 ">Awesome, you&apos;re ready to go!</p>
              <div>
<<<<<<< HEAD
                <h1 className="text-3xl font-bold dark:text-white">
                  Connection Error
                </h1>
                <p className="dark:text-white">{errorMessage}</p>
                <Button label="Edit" onClick={handleEdit} primary />
=======
                {faucetURL && accountInfo.balance === 0 && (
                  <div className="text-gray-500">
                    You&apos;re wallet is currently empty. &nbsp;
                    <a
                      href="#"
                      className="underline"
                      onClick={(e) => {
                        e.preventDefault();
                        setShowFaucet(true);
                      }}
                    >
                      To get started we can send you some Satoshis...
                    </a>
                    {renderFaucet()}
                  </div>
                )}
>>>>>>> ee945bea
              </div>

              <div className="mt-6 shadow-lg p-4 rounded-xl">
                <Card
                  color="bg-gray-100"
                  alias={accountInfo.alias}
                  satoshis={
                    typeof accountInfo.balance === "number"
                      ? `${accountInfo.balance} sat`
                      : ""
                  }
                />
              </div>
              <div>
<<<<<<< HEAD
                <h1 className="text-3xl font-bold dark:text-white">Success! 🎉</h1>
                <p className="text-gray-500 mt-6 dark:text-white">
                  Awesome, you&apos;re ready to go!
=======
                <p className="mt-8">
                  Now you’ve connected your node would you like to go through a
                  tutorial?
>>>>>>> ee945bea
                </p>

<<<<<<< HEAD
                <div className="mt-6 shadow dark:bg-gray-800 p-4 rounded-lg">
                  <Card
                    color="bg-green-bitcoin"
                    alias={accountInfo.alias}
                    satoshis={
                      typeof accountInfo.balance === "number"
                        ? `${accountInfo.balance} sat`
                        : ""
                    }
                  />
                </div>
                <div>
                  <p className="text-gray-500 dark:text-white mt-8">
                    Now you’ve connected your node would you like to go through
                    a tutorial?
                  </p>

                  <div className="mt-8">
                    <a href="https://getalby.com/demo">
                      <Button label="Give it a try now" primary />
                    </a>
                  </div>
=======
                <div className="mt-8">
                  <a href="https://getalby.com/demo">
                    <Button label="Give it a try now" primary />
                  </a>
>>>>>>> ee945bea
                </div>
              </div>
            </div>
          )}

          {loading && <Loading />}
        </div>
      </div>

      <div
        className="mt-10 -mx-4 relative lg:mt-0 lg:flex lg:items-center"
        aria-hidden="true"
      ></div>
    </div>
  );
}<|MERGE_RESOLUTION|>--- conflicted
+++ resolved
@@ -168,15 +168,8 @@
               </div>
               <p className="mt-6 ">Awesome, you&apos;re ready to go!</p>
               <div>
-<<<<<<< HEAD
-                <h1 className="text-3xl font-bold dark:text-white">
-                  Connection Error
-                </h1>
-                <p className="dark:text-white">{errorMessage}</p>
-                <Button label="Edit" onClick={handleEdit} primary />
-=======
                 {faucetURL && accountInfo.balance === 0 && (
-                  <div className="text-gray-500">
+                  <div className="text-gray-500 dark:text-white">
                     You&apos;re wallet is currently empty. &nbsp;
                     <a
                       href="#"
@@ -191,7 +184,6 @@
                     {renderFaucet()}
                   </div>
                 )}
->>>>>>> ee945bea
               </div>
 
               <div className="mt-6 shadow-lg p-4 rounded-xl">
@@ -206,46 +198,14 @@
                 />
               </div>
               <div>
-<<<<<<< HEAD
-                <h1 className="text-3xl font-bold dark:text-white">Success! 🎉</h1>
-                <p className="text-gray-500 mt-6 dark:text-white">
-                  Awesome, you&apos;re ready to go!
-=======
-                <p className="mt-8">
+                <p className="mt-8 dark:text-white">
                   Now you’ve connected your node would you like to go through a
                   tutorial?
->>>>>>> ee945bea
                 </p>
-
-<<<<<<< HEAD
-                <div className="mt-6 shadow dark:bg-gray-800 p-4 rounded-lg">
-                  <Card
-                    color="bg-green-bitcoin"
-                    alias={accountInfo.alias}
-                    satoshis={
-                      typeof accountInfo.balance === "number"
-                        ? `${accountInfo.balance} sat`
-                        : ""
-                    }
-                  />
-                </div>
-                <div>
-                  <p className="text-gray-500 dark:text-white mt-8">
-                    Now you’ve connected your node would you like to go through
-                    a tutorial?
-                  </p>
-
-                  <div className="mt-8">
-                    <a href="https://getalby.com/demo">
-                      <Button label="Give it a try now" primary />
-                    </a>
-                  </div>
-=======
                 <div className="mt-8">
                   <a href="https://getalby.com/demo">
                     <Button label="Give it a try now" primary />
                   </a>
->>>>>>> ee945bea
                 </div>
               </div>
             </div>
