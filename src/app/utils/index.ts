import { useSettings } from "~/app/context/SettingsContext";
import api from "~/common/lib/api";
import { AlbyAccountInformation, BrowserType, Theme } from "~/types";

export function classNames(...classes: (string | boolean)[]) {
  return classes.filter(Boolean).join(" ");
}

/**
 * Get the active theme and apply corresponding Tailwind classes to the document.
 */
export function setTheme() {
  api.getSettings().then((settings) => {
    // check if settings theme selection is system (this is the default)
    if (settings.theme === "system") {
      // checks if the users prefers dark mode and if true then adds dark class to HTML element
      if (window.matchMedia("(prefers-color-scheme: dark)").matches) {
        document.documentElement.classList.add("dark");
      }
      // if false removes dark class - there is no class by default but this is in case the user switches between themes
      else {
        document.documentElement.classList.remove("dark");
      }
    }
    // last two conditionals for if user selects light or dark mode
    else if (settings.theme === "dark") {
      document.documentElement.classList.add("dark");
    } else if (settings.theme === "light") {
      document.documentElement.classList.remove("dark");
    }
  });
}

export function useTheme(): Theme {
  const { settings } = useSettings();

  return settings.theme === "dark" ||
    (settings.theme === "system" &&
      window.matchMedia("(prefers-color-scheme: dark)").matches)
    ? "dark"
    : "light";
}

const DEFAULT_BROWSER: BrowserType = "chrome";
export function getBrowserType(): BrowserType {
  if (!chrome?.runtime) return DEFAULT_BROWSER;
  const url = chrome.runtime.getURL("");
  if (url.startsWith("moz-extension://")) return "firefox";
  if (url.startsWith("chrome-extension://")) return "chrome";
  return DEFAULT_BROWSER;
}

export function isAlbyLNDHubAccount(alias = "", connectorType = "") {
  return alias === "🐝 getalby.com" && connectorType === "lndhub";
}
<<<<<<< HEAD
export function isAlbyOAuthAccount(connectorType = "") {
  return connectorType === "alby";
=======
export function isAlbyOAuthAccount(connector = "") {
  return connector === "alby";
}

export function getAlbyAccountName(info: AlbyAccountInformation) {
  // legacy accounts may not have either an email address or lightning address
  return info.email || info.lightning_address || "getalby.com";
>>>>>>> 78da8e26
}<|MERGE_RESOLUTION|>--- conflicted
+++ resolved
@@ -53,16 +53,11 @@
 export function isAlbyLNDHubAccount(alias = "", connectorType = "") {
   return alias === "🐝 getalby.com" && connectorType === "lndhub";
 }
-<<<<<<< HEAD
 export function isAlbyOAuthAccount(connectorType = "") {
   return connectorType === "alby";
-=======
-export function isAlbyOAuthAccount(connector = "") {
-  return connector === "alby";
 }
 
 export function getAlbyAccountName(info: AlbyAccountInformation) {
   // legacy accounts may not have either an email address or lightning address
   return info.email || info.lightning_address || "getalby.com";
->>>>>>> 78da8e26
 }